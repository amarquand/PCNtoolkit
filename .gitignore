.*
__pycache__
\#*.py\#
.\#*.py
*.pyc
*.acn
*.acr
*.alg
*.aux
*.bbl
*.blg
*.dvi
.ipynb_checkpoints

# Windows image file caches
Thumbs.db
ehthumbs.db

# Folder config file
Desktop.ini

# Recycle Bin used on file shares
$RECYCLE.BIN/

# Windows Installer files
*.cab
*.msi
*.msm
*.msp

# Windows shortcuts
*.lnk

# =========================
# Operating System Files
# =========================

# OSX
# =========================

.DS_Store
.AppleDouble
.LSOverride

# Thumbnails
._*

# Files that might appear in the root of a volume
.DocumentRevisions-V100
.fseventsd
.Spotlight-V100
.TemporaryItems
.Trashes
.VolumeIcon.icns

# Directories potentially created on remote AFP share
.AppleDB
.AppleDesktop
Network Trash Folder
Temporary Items
.apdisk

# IDE 
.vscode

# build folder 
build

# egg
pcntoolkit.egg-info

# Demo folder
HBR_demo

ssh_error_log.txt
HBR_demo/*
dist/pcntoolkit-0.27-py3.11.egg

<<<<<<< HEAD
# Overrule for github folder
!.github
=======
tests/test_SHASH.ipynb
>>>>>>> 5ee76f28
<|MERGE_RESOLUTION|>--- conflicted
+++ resolved
@@ -76,9 +76,9 @@
 HBR_demo/*
 dist/pcntoolkit-0.27-py3.11.egg
 
-<<<<<<< HEAD
+
 # Overrule for github folder
 !.github
-=======
+
+# Basic test functions for SHASH
 tests/test_SHASH.ipynb
->>>>>>> 5ee76f28
