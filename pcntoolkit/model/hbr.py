#!/usr/bin/env python3
# -*- coding: utf-8 -*-
"""
Created on Thu Jul 25 13:23:15 2019

@author: seykia
@author: augub
"""

from __future__ import print_function
from __future__ import division
from collections import OrderedDict

from ast import Param
from tkinter.font import names

import numpy as np
import pymc as pm
import pytensor
import arviz as az

from itertools import product
from functools import reduce

from pymc import Metropolis, NUTS, Slice, HamiltonianMC
from scipy import stats
import bspline
from bspline import splinelab

from pcntoolkit.util.utils import expand_all, cartesian_product


def bspline_fit(X, order, nknots):
    feature_num = X.shape[1]
    bsp_basis = []

    for i in range(feature_num):
        minx = np.min(X[:, i])
        maxx = np.max(X[:, i])
        delta = maxx - minx
        # Expand range by 20% (10% on both sides)
        splinemin = minx - 0.1 * delta
        splinemax = maxx + 0.1 * delta
        knots = np.linspace(splinemin, splinemax, nknots)
        k = splinelab.augknt(knots, order)
        bsp_basis.append(bspline.Bspline(k, order))

    return bsp_basis


def bspline_transform(X, bsp_basis):
    if type(bsp_basis) != list:
        temp = []
        temp.append(bsp_basis)
        bsp_basis = temp

    feature_num = len(bsp_basis)
    X_transformed = []
    for f in range(feature_num):
        X_transformed.append(np.array([bsp_basis[f](i) for i in X[:, f]]))
    X_transformed = np.concatenate(X_transformed, axis=1)

    return X_transformed


def create_poly_basis(X, order):
    """compute a polynomial basis expansion of the specified order"""

    if len(X.shape) == 1:
        X = X[:, np.newaxis]
    D = X.shape[1]
    Phi = np.zeros((X.shape[0], D * order))
    colid = np.arange(0, D)
    for d in range(1, order + 1):
        Phi[:, colid] = X**d
        colid += D
    return Phi

def from_posterior(param, samples, distribution=None, half=False, freedom=1):
    if len(samples.shape) > 1:
        shape = samples.shape[1:]
    else:
        shape = None

    if distribution is None:
        smin, smax = np.min(samples), np.max(samples)
        width = smax - smin
        x = np.linspace(smin, smax, 1000)
        y = stats.gaussian_kde(np.ravel(samples))(x)
        if half:
            x = np.concatenate([x, [x[-1] + 0.1 * width]])
            y = np.concatenate([y, [0]])
        else:
            x = np.concatenate([[x[0] - 0.1 * width], x, [x[-1] + 0.1 * width]])
            y = np.concatenate([[0], y, [0]])
        if shape is None:
            return pm.distributions.Interpolated(param, x, y)
        else:
            return pm.distributions.Interpolated(param, x, y, shape=shape)
    elif distribution == "normal":
        temp = stats.norm.fit(samples)
        if shape is None:
            return pm.Normal(param, mu=temp[0], sigma=freedom * temp[1])
        else:
            return pm.Normal(param, mu=temp[0], sigma=freedom * temp[1], shape=shape)
    elif distribution == "hnormal":
        temp = stats.halfnorm.fit(samples)
        if shape is None:
            return pm.HalfNormal(param, sigma=freedom * temp[1])
        else:
            return pm.HalfNormal(param, sigma=freedom * temp[1], shape=shape)
    elif distribution == "hcauchy":
        temp = stats.halfcauchy.fit(samples)
        if shape is None:
            return pm.HalfCauchy(param, freedom * temp[1])
        else:
            return pm.HalfCauchy(param, freedom * temp[1], shape=shape)
    elif distribution == "uniform":
        upper_bound = np.percentile(samples, 95)
        lower_bound = np.percentile(samples, 5)
        r = np.abs(upper_bound - lower_bound)
        if shape is None:
            return pm.Uniform(
                param, lower=lower_bound - freedom * r, upper=upper_bound + freedom * r
            )
        else:
            return pm.Uniform(
                param,
                lower=lower_bound - freedom * r,
                upper=upper_bound + freedom * r,
                shape=shape,
            )
    elif distribution == "huniform":
        upper_bound = np.percentile(samples, 95)
        lower_bound = np.percentile(samples, 5)
        r = np.abs(upper_bound - lower_bound)
        if shape is None:
            return pm.Uniform(param, lower=0, upper=upper_bound + freedom * r)
        else:
            return pm.Uniform(
                param, lower=0, upper=upper_bound + freedom * r, shape=shape
            )

    elif distribution == "gamma":
        alpha_fit, loc_fit, invbeta_fit = stats.gamma.fit(samples)
        if shape is None:
            return pm.Gamma(
                param, alpha=freedom * alpha_fit, beta=freedom / invbeta_fit
            )
        else:
            return pm.Gamma(
                param,
                alpha=freedom * alpha_fit,
                beta=freedom / invbeta_fit,
                shape=shape,
            )

    elif distribution == "igamma":
        alpha_fit, loc_fit, beta_fit = stats.gamma.fit(samples)
        if shape is None:
            return pm.InverseGamma(
                param, alpha=freedom * alpha_fit, beta=freedom * beta_fit
            )
        else:
<<<<<<< HEAD
            return pm.InverseGamma(param, alpha=freedom * alpha_fit, beta=freedom * beta_fit, shape=shape)
        
=======
            return pm.InverseGamma(
                param, alpha=freedom * alpha_fit, beta=freedom * beta_fit, shape=shape
            )


>>>>>>> 8bbda2fa
def hbr(X, y, batch_effects, batch_effects_size, configs, idata=None):
    """
    :param X: [N×P] array of clinical covariates
    :param y: [N×1] array of neuroimaging measures
    :param batch_effects: [N×M] array of batch effects
    :param batch_effects_size: [b1, b2,...,bM] List of counts of unique values of batch effects
    :param configs:
    :param idata:
<<<<<<< HEAD
    :param return_shared_variables: If true, returns references to the shared variables. The values of the shared variables can be set manually, allowing running the same model on different data without re-compiling it. 
=======
    :param return_shared_variables: If true, returns references to the shared variables. The values of the shared variables can be set manually, allowing running the same model on different data without re-compiling it.
>>>>>>> 8bbda2fa
    :return:
    """
    X = pytensor.shared(X)
    X = pytensor.tensor.cast(X, "floatX")
    y = pytensor.shared(y)
<<<<<<< HEAD
    y = pytensor.tensor.cast(y,'floatX')
    
=======
    y = pytensor.tensor.cast(y, "floatX")
>>>>>>> 8bbda2fa

    # Make a param builder that will make the correct calls
    pb = ParamBuilder(X, y, batch_effects, idata, configs)

    with pm.Model(coords=pb.coords) as model:
<<<<<<< HEAD
        pb.model=model
        pb.batch_effect_indices = [pm.Data(pb.batch_effect_dim_names[i], pb.batch_effect_indices[i],mutable=True) for i in range(len(pb.batch_effect_indices))]

        if configs['likelihood'] == 'Normal':
            mu = pb.make_param("mu", mu_slope_mu_params = (0.,5.), sigma_slope_mu_params = (5.,), mu_intercept_mu_params=(0.,5.), sigma_intercept_mu_params = (5.,)).get_samples(pb)
            # print(f"{mu.shape.eval()=}")
            sigma = pb.make_param("sigma", mu_sigma_params = (0., 2.), sigma_sigma_params = (5.,)).get_samples(pb)
            # print(f"{sigma.shape.eval()=}")
            sigma_plus = pm.Deterministic('sigma_plus', pm.math.log(1+pm.math.exp(sigma)))
            y_like = pm.Normal('y_like', mu, sigma=sigma_plus, observed=y)
=======
        pb.model = model
        pb.batch_effect_indices = [
            pm.Data(
                pb.batch_effect_dim_names[i], pb.batch_effect_indices[i], mutable=True
            )
            for i in range(len(pb.batch_effect_indices))
        ]

        if configs["likelihood"] == "Normal":
            mu = pb.make_param(
                "mu",
                mu_slope_mu_params=(0.0, 5.0),
                sigma_slope_mu_params=(5.0,),
                mu_intercept_mu_params=(0.0, 5.0),
                sigma_intercept_mu_params=(5.0,),
            ).get_samples(pb)
            # print(f"{mu.shape.eval()=}")
            sigma = pb.make_param(
                "sigma", mu_sigma_params=(0.0, 2.0), sigma_sigma_params=(5.0,)
            ).get_samples(pb)
            # print(f"{sigma.shape.eval()=}")
            sigma_plus = pm.Deterministic(
                "sigma_plus", pm.math.log(1 + pm.math.exp(sigma))
            )
            y_like = pm.Normal("y_like", mu, sigma=sigma_plus, observed=y)
>>>>>>> 8bbda2fa

    return model


class HBR:

    """Hierarchical Bayesian Regression for normative modeling

    Basic usage::

        model = HBR(configs)
        idata = model.estimate(X, y, batch_effects)
        ys,s2 = model.predict(X, batch_effects)

    where the variables are

    :param configs: a dictionary of model configurations.
    :param X: N-by-P input matrix of P features for N subjects
    :param y: N-by-1 vector of outputs.
    :param batch_effects: N-by-B matrix of B batch ids for N subjects.

    :returns: * ys - predictive mean
              * s2 - predictive variance

    Written by S.M. Kia
    """

    def __init__(self, configs):
        self.bsp = None
        self.model_type = configs["type"]
        self.configs = configs

    def get_modeler(self):
        return {"nn": nn_hbr}.get(self.model_type, hbr)

    def transform_X(self, X):
        if self.model_type == "polynomial":
            Phi = create_poly_basis(X, self.configs["order"])
        elif self.model_type == "bspline":
            if self.bsp is None:
                self.bsp = bspline_fit(X, self.configs["order"], self.configs["nknots"])
            bspline = bspline_transform(X, self.bsp)
            Phi = np.concatenate((X, bspline), axis=1)
        else:
            Phi = X
        return Phi

    def find_map(self, X, y, batch_effects, method="L-BFGS-B"):
        """Function to estimate the model"""
        X, y, batch_effects = expand_all(X, y, batch_effects)

        self.batch_effects_num = batch_effects.shape[1]
        self.batch_effects_size = []
        for i in range(self.batch_effects_num):
            self.batch_effects_size.append(len(np.unique(batch_effects[:, i])))

        X = self.transform_X(X)
        modeler = self.get_modeler()
        with modeler(X, y, batch_effects, self.batch_effects_size, self.configs) as m:
            self.MAP = pm.find_MAP(method=method)
        return self.MAP

    def estimate(self, X, y, batch_effects):
        """Function to estimate the model"""
        X, y, batch_effects = expand_all(X, y, batch_effects)

        self.batch_effects_num = batch_effects.shape[1]
        self.batch_effects_size = []
        for i in range(self.batch_effects_num):
            self.batch_effects_size.append(len(np.unique(batch_effects[:, i])))
        X = self.transform_X(X)
        modeler = self.get_modeler()
        with modeler(X, y, batch_effects, self.batch_effects_size, self.configs) as m:
<<<<<<< HEAD
            self.idata = pm.sample(draws=self.configs['n_samples'],
                                   tune=self.configs['n_tuning'],
                                   chains=self.configs['n_chains'],
                                   init=self.configs['init'], n_init=500000,
                                   cores=self.configs['cores'])
        return self.idata

    def predict(self, X, batch_effects, pred='single'):
        """ Function to make predictions from the model """
=======
            self.idata = pm.sample(
                draws=self.configs["n_samples"],
                tune=self.configs["n_tuning"],
                chains=self.configs["n_chains"],
                init=self.configs["init"],
                n_init=500000,
                cores=self.configs["cores"],
            )
        return self.idata

    def predict(self, X, batch_effects, pred="single"):
        """Function to make predictions from the model"""
>>>>>>> 8bbda2fa
        X, batch_effects = expand_all(X, batch_effects)

        samples = self.configs["n_samples"]
        y = np.zeros([X.shape[0], 1])

        if pred == "single":
            X = self.transform_X(X)
            modeler = self.get_modeler()
            with modeler(X, y, batch_effects, self.batch_effects_size, self.configs):
<<<<<<< HEAD
                self.idata = pm.sample_posterior_predictive(trace = self.idata,  progressbar=True)
            pred_mean = self.idata.posterior_predictive['y_like'].mean(axis=(0,1))
            pred_var = self.idata.posterior_predictive['y_like'].var(axis=(0,1))
=======
                self.idata = pm.sample_posterior_predictive(
                    trace=self.idata, progressbar=True
                )
            pred_mean = self.idata.posterior_predictive["y_like"].mean(axis=(0, 1))
            pred_var = self.idata.posterior_predictive["y_like"].var(axis=(0, 1))
>>>>>>> 8bbda2fa

        return pred_mean, pred_var

    def estimate_on_new_site(self, X, y, batch_effects):
        """Function to adapt the model"""
        X, y, batch_effects = expand_all(X, y, batch_effects)

        self.batch_effects_num = batch_effects.shape[1]
        self.batch_effects_size = []
        for i in range(self.batch_effects_num):
            self.batch_effects_size.append(len(np.unique(batch_effects[:, i])))

        X = self.transform_X(X)
        modeler = self.get_modeler()
<<<<<<< HEAD
        with modeler(X, y, batch_effects, self.batch_effects_size,
                     self.configs, idata=self.idata) as m:
            self.idata = pm.sample(self.configs['n_samples'],
                                   tune=self.configs['n_tuning'],
                                   chains=self.configs['n_chains'],
                                   target_accept=self.configs['target_accept'],
                                   init=self.configs['init'], n_init=50000,
                                   cores=self.configs['cores'])
=======
        with modeler(
            X, y, batch_effects, self.batch_effects_size, self.configs, idata=self.idata
        ) as m:
            self.idata = pm.sample(
                self.configs["n_samples"],
                tune=self.configs["n_tuning"],
                chains=self.configs["n_chains"],
                target_accept=self.configs["target_accept"],
                init=self.configs["init"],
                n_init=50000,
                cores=self.configs["cores"],
            )
>>>>>>> 8bbda2fa
        return self.idata

    def predict_on_new_site(self, X, batch_effects):
        """Function to make predictions from the model"""
        X, batch_effects = expand_all(X, batch_effects)
        y = np.zeros([X.shape[0], 1])
        X = self.transform_X(X)
        modeler = self.get_modeler()
<<<<<<< HEAD


        with modeler(X, y, batch_effects, self.batch_effects_size, self.configs, idata=self.idata):
            self.idata = pm.sample_posterior_predictive(self.idata, extend_inferencedata=True,  progressbar=True)
        pred_mean = self.idata.posterior_predictive['y_like'].mean(axis=(0,1))
        pred_var = self.idata.posterior_predictive['y_like'].var(axis=(0,1))
=======
        with modeler(
            X, y, batch_effects, self.batch_effects_size, self.configs, idata=self.idata
        ):
            self.idata = pm.sample_posterior_predictive(
                self.idata, extend_inferencedata=True, progressbar=True
            )
        pred_mean = self.idata.posterior_predictive["y_like"].mean(axis=(0, 1))
        pred_var = self.idata.posterior_predictive["y_like"].var(axis=(0, 1))
>>>>>>> 8bbda2fa

        return pred_mean, pred_var

    def generate(self, X, batch_effects, samples):
        """Function to generate samples from posterior predictive distribution"""
        X, batch_effects = expand_all(X, batch_effects)

        y = np.zeros([X.shape[0], 1])

        X = self.transform_X(X)
        modeler = self.get_modeler()
        with modeler(X, y, batch_effects, self.batch_effects_size, self.configs):
            # TODO need to adapt this to new pymc
            ppc = pm.sample_posterior_predictive(self.idata, progressbar=True)

        generated_samples = np.reshape(
            ppc.posterior_predictive["y_like"].squeeze().T, [X.shape[0] * samples, 1]
        )
        X = np.repeat(X, samples)
        if len(X.shape) == 1:
            X = np.expand_dims(X, axis=1)
        batch_effects = np.repeat(batch_effects, samples, axis=0)
        if len(batch_effects.shape) == 1:
            batch_effects = np.expand_dims(batch_effects, axis=1)

        return X, batch_effects, generated_samples

    def sample_prior_predictive(self, X, batch_effects, samples, idata=None):
<<<<<<< HEAD
        """ Function to sample from prior predictive distribution """
=======
        """Function to sample from prior predictive distribution"""
>>>>>>> 8bbda2fa

        if len(X.shape) == 1:
            X = np.expand_dims(X, axis=1)
        if len(batch_effects.shape) == 1:
            batch_effects = np.expand_dims(batch_effects, axis=1)

        self.batch_effects_num = batch_effects.shape[1]
        self.batch_effects_size = []
        for i in range(self.batch_effects_num):
            self.batch_effects_size.append(len(np.unique(batch_effects[:, i])))

        y = np.zeros([X.shape[0], 1])

<<<<<<< HEAD
        if self.model_type == 'linear':
            with hbr(X, y, batch_effects, self.batch_effects_size, self.configs,
                     idata):
=======
        if self.model_type == "linear":
            with hbr(X, y, batch_effects, self.batch_effects_size, self.configs, idata):
>>>>>>> 8bbda2fa
                idata = pm.sample_prior_predictive(samples=samples)
        return idata

    def get_model(self, X, y, batch_effects):
        X, y, batch_effects = expand_all(X, y, batch_effects)

        self.batch_effects_num = batch_effects.shape[1]
        self.batch_effects_size = []
        for i in range(self.batch_effects_num):
            self.batch_effects_size.append(len(np.unique(batch_effects[:, i])))
        modeler = self.get_modeler()
        X = self.transform_X(X)
<<<<<<< HEAD
        return modeler(X, y, batch_effects, self.batch_effects_size, self.configs, self.idata)

    def create_dummy_inputs(self, covariate_ranges = [[0.1,0.9,0.01]]):
=======
        return modeler(
            X, y, batch_effects, self.batch_effects_size, self.configs, self.idata
        )
>>>>>>> 8bbda2fa

    def create_dummy_inputs(self, covariate_ranges=[[0.1, 0.9, 0.01]]):
        arrays = []
        for i in range(len(covariate_ranges)):
            arrays.append(
                np.arange(
                    covariate_ranges[i][0],
                    covariate_ranges[i][1],
                    covariate_ranges[i][2],
                )
            )
        X = cartesian_product(arrays)
        X_dummy = np.concatenate([X for i in range(np.prod(self.batch_effects_size))])

        arrays = []
        for i in range(self.batch_effects_num):
            arrays.append(np.arange(0, self.batch_effects_size[i]))
        batch_effects = cartesian_product(arrays)
        batch_effects_dummy = np.repeat(batch_effects, X.shape[0], axis=0)

        return X_dummy, batch_effects_dummy


class Prior:
    """
<<<<<<< HEAD
    A wrapper class for a PyMC distribution. 
    - creates a fitted distribution from the idata, if one is present
    - overloads the __getitem__ function with something that switches between indexing or not, based on the shape
    """
=======
    A wrapper class for a PyMC distribution.
    - creates a fitted distribution from the idata, if one is present
    - overloads the __getitem__ function with something that switches between indexing or not, based on the shape
    """

>>>>>>> 8bbda2fa
    def __init__(self, name, dist, params, pb, has_random_effect=False) -> None:
        self.dist = None
        self.name = name
        self.has_random_effect = has_random_effect
<<<<<<< HEAD
        self.distmap = {'normal': pm.Normal,
                   'hnormal': pm.HalfNormal,
                   'gamma': pm.Gamma,
                   'uniform': pm.Uniform,
                   'igamma': pm.InverseGamma,
                   'hcauchy': pm.HalfCauchy,
                   'hstudt':pm.HalfStudentT,
                   'studt':pm.StudentT}
=======
        self.distmap = {
            "normal": pm.Normal,
            "hnormal": pm.HalfNormal,
            "gamma": pm.Gamma,
            "uniform": pm.Uniform,
            "igamma": pm.InverseGamma,
            "hcauchy": pm.HalfCauchy,
            "hstudt": pm.HalfStudentT,
            "studt": pm.StudentT,
        }
>>>>>>> 8bbda2fa
        self.make_dist(dist, params, pb)

    def make_dist(self, dist, params, pb):
        """This creates a pymc distribution. If there is a idata, the distribution is fitted to the idata. If there isn't a idata, the prior is parameterized by the values in (params)"""
        with pb.model as m:
            # If self.name.startswith slope:
            # use the basis functions dim
            # Otherwise, use the empty dim
<<<<<<< HEAD
            dim = 'basis_functions' if (self.name.startswith('slope') or self.name.startswith('offset_slope')) else 'empty'

            if (pb.idata is not None):
                samples = az.extract(pb.idata, var_names=self.name).to_numpy()
                if not self.has_random_effect:
                    samples = np.reshape(samples, (-1,))
                self.dist = from_posterior(param=self.name,
                                           samples = samples,
                                            distribution=dist,
                                            freedom=pb.configs['freedom'])
            elif self.has_random_effect:
                self.dist = self.distmap[dist](self.name, *params, dims=[*pb.batch_effect_dim_names, dim])
=======
            dim = (
                "basis_functions"
                if (
                    self.name.startswith("slope")
                    or self.name.startswith("offset_slope")
                )
                else "empty"
            )

            if pb.idata is not None:
                samples = az.extract(pb.idata, var_names=self.name).to_numpy()
                if not self.has_random_effect:
                    samples = np.reshape(samples, (-1,))
                self.dist = from_posterior(
                    param=self.name,
                    samples=samples,
                    distribution=dist,
                    freedom=pb.configs["freedom"],
                )
            elif self.has_random_effect:
                self.dist = self.distmap[dist](
                    self.name, *params, dims=[*pb.batch_effect_dim_names, dim]
                )
>>>>>>> 8bbda2fa
            else:
                self.dist = self.distmap[dist](self.name, *params, dims=dim)

    def __getitem__(self, idx):
        """The idx here is the index of the batch-effect. If the prior does not model batch effects, this should return the same value for each index"""
        assert self.dist is not None, "Distribution not initialized"
        if self.has_random_effect:
            return self.dist[idx]
        else:
            return self.dist
<<<<<<< HEAD
=======

>>>>>>> 8bbda2fa

class ParamBuilder:
    """
    A class that simplifies the construction of parameterizations.
    It has a lot of attributes necessary for creating the model, including the data, but it is never saved with the model.
    It also contains a lot of decision logic for creating the parameterizations.
    """

    def __init__(self, X, y, batch_effects, idata, configs):
        """

        :param model: model to attach all the distributions to
        :param X: Covariates
        :param y: IDPs
        :param batch_effects: array of batch effects
        :param idata:  idem
        :param configs: idem
        """
<<<<<<< HEAD
        self.model = None # Needs to be set later, because coords need to be passed at construction of Model
        self.X = X
        self.y = y
        self.batch_effects = batch_effects.astype(np.int16)
        self.idata:az.InferenceData = idata
=======
        self.model = None  # Needs to be set later, because coords need to be passed at construction of Model
        self.X = X
        self.y = y
        self.batch_effects = batch_effects.astype(np.int16)
        self.idata: az.InferenceData = idata
>>>>>>> 8bbda2fa
        self.configs = configs

        self.y_shape = y.shape.eval()
        self.n_ys = y.shape[0].eval().item()
        self.batch_effects_num = batch_effects.shape[1]

        self.batch_effect_dim_names = []
        self.batch_effect_indices = []
        self.coords = OrderedDict()
<<<<<<< HEAD

        for i in range(self.batch_effects_num):
            batch_effect_dim_name = f"batch_effect_{i}"
            self.batch_effect_dim_names.append(batch_effect_dim_name)
            this_be_values, this_be_indices = np.unique(self.batch_effects[:,i], return_inverse=True)
            self.coords[batch_effect_dim_name] = this_be_values
            self.batch_effect_indices.append(this_be_indices)
        self.coords['empty']=[0]
        self.coords['basis_functions'] = [i for i in range(X.shape.eval()[1])]


    # TODO reinstigate the 'dim' keyword, for the slope parameters
    def make_param(self, name, **kwargs):
        if self.configs.get(f'linear_{name}', False):
            # First make a slope and intercept, and use those to make a linear parameterization 
            slope_parameterization = self.make_param(f'slope_{name}',**kwargs)
            intercept_parameterization = self.make_param(f'intercept_{name}', **kwargs)
            return LinearParameterization(name=name,
                                    slope_parameterization=slope_parameterization, 
                                    intercept_parameterization=intercept_parameterization,
                                    **kwargs)
        
        elif self.configs.get(f'random_{name}', False):
            if self.configs.get(f'centered_{name}', True):
                return CentralRandomFixedParameterization(name=name, pb=self,  **kwargs)
            else:
                return NonCentralRandomFixedParameterization(name=name, pb=self, **kwargs)
        else:
            return FixedParameterization(name=name, pb=self, **kwargs)

=======

        for i in range(self.batch_effects_num):
            batch_effect_dim_name = f"batch_effect_{i}"
            self.batch_effect_dim_names.append(batch_effect_dim_name)
            this_be_values, this_be_indices = np.unique(
                self.batch_effects[:, i], return_inverse=True
            )
            self.coords[batch_effect_dim_name] = this_be_values
            self.batch_effect_indices.append(this_be_indices)
        self.coords["empty"] = [0]
        self.coords["basis_functions"] = [i for i in range(X.shape.eval()[1])]

    # TODO reinstigate the 'dim' keyword, for the slope parameters
    def make_param(self, name, **kwargs):
        if self.configs.get(f"linear_{name}", False):
            # First make a slope and intercept, and use those to make a linear parameterization
            slope_parameterization = self.make_param(f"slope_{name}", **kwargs)
            intercept_parameterization = self.make_param(f"intercept_{name}", **kwargs)
            return LinearParameterization(
                name=name,
                slope_parameterization=slope_parameterization,
                intercept_parameterization=intercept_parameterization,
                **kwargs,
            )

        elif self.configs.get(f"random_{name}", False):
            if self.configs.get(f"centered_{name}", True):
                return CentralRandomFixedParameterization(name=name, pb=self, **kwargs)
            else:
                return NonCentralRandomFixedParameterization(
                    name=name, pb=self, **kwargs
                )
        else:
            return FixedParameterization(name=name, pb=self, **kwargs)
>>>>>>> 8bbda2fa


class Parameterization:
    """
    This is the top-level parameterization class from which all the other parameterizations inherit.
    """
<<<<<<< HEAD
=======

>>>>>>> 8bbda2fa
    def __init__(self, name):
        self.name = name
        print(name, type(self))

    def get_samples(self, pb):
        pass
<<<<<<< HEAD
=======

>>>>>>> 8bbda2fa

class FixedParameterization(Parameterization):
    """
    A parameterization that takes a single value for all input. It does not depend on anything except its hyperparameters
    """
<<<<<<< HEAD
    def __init__(self, name, pb:ParamBuilder,**kwargs):
        super().__init__(name)
        dist = kwargs.get(f'{name}_dist','normal')
        params = kwargs.get(f'{name}_params',(0.,1.))
        self.dist = Prior(name, dist, params, pb)
=======

    def __init__(self, name, pb: ParamBuilder, **kwargs):
        super().__init__(name)
        dist = kwargs.get(f"{name}_dist", "normal")
        params = kwargs.get(f"{name}_params", (0.0, 1.0))
        self.dist = Prior(name, dist, params, pb)

    def get_samples(self, pb):
        with pb.model:
            return self.dist[0]
>>>>>>> 8bbda2fa

    def get_samples(self, pb):
        with pb.model:
            return self.dist[0]

class CentralRandomFixedParameterization(Parameterization):
    """
    A parameterization that is fixed for each batch effect. This is sampled in a central fashion;
    the values are sampled from normal distribution with a group mean and group variance
    """
<<<<<<< HEAD
    def __init__(self, name, pb:ParamBuilder, **kwargs):
        super().__init__(name)

        # Normal distribution is default for mean
        mu_dist = kwargs.get(f'mu_{name}_dist','normal')
        mu_params = kwargs.get(f'mu_{name}_params',(0.,1.))
        mu_prior = Prior(f'mu_{name}', mu_dist, mu_params, pb)

        # HalfStudent is default for sigma
        sigma_dist = kwargs.get(f'sigma_{name}_dist','hnormal')
        sigma_params = kwargs.get(f'sigma_{name}_params',(1.,))
        sigma_prior = Prior(f'sigma_{name}',sigma_dist, sigma_params, pb)

        dim = 'basis_functions' if self.name.startswith('slope') else 'empty'
        self.dist = pm.Normal(name=name, mu=mu_prior.dist, sigma=sigma_prior.dist, dims=[*pb.batch_effect_dim_names,dim])

    def get_samples(self, pb:ParamBuilder):
        with pb.model:
            samples = self.dist[*pb.batch_effect_indices]
            return samples
=======

    def __init__(self, name, pb: ParamBuilder, **kwargs):
        super().__init__(name)

        # Normal distribution is default for mean
        mu_dist = kwargs.get(f"mu_{name}_dist", "normal")
        mu_params = kwargs.get(f"mu_{name}_params", (0.0, 1.0))
        mu_prior = Prior(f"mu_{name}", mu_dist, mu_params, pb)

        # HalfNormal is default for sigma
        sigma_dist = kwargs.get(f"sigma_{name}_dist", "hnormal")
        sigma_params = kwargs.get(f"sigma_{name}_params", (1.0,))
        sigma_prior = Prior(f"sigma_{name}", sigma_dist, sigma_params, pb)

        dim = "basis_functions" if self.name.startswith("slope") else "empty"
        self.dist = pm.Normal(
            name=name,
            mu=mu_prior.dist,
            sigma=sigma_prior.dist,
            dims=[*pb.batch_effect_dim_names, dim],
        )

    def get_samples(self, pb: ParamBuilder):
        with pb.model:
            samples = self.dist[*pb.batch_effect_indices]
            return samples

>>>>>>> 8bbda2fa

class NonCentralRandomFixedParameterization(Parameterization):
    """
    A parameterization that is fixed for each batch effect. This is sampled in a non-central fashion;
    the values are a sum of a group mean and noise values scaled with a group scaling factor
    """
<<<<<<< HEAD
    def __init__(self, name, pb:ParamBuilder, **kwargs):
        super().__init__(name)

        # Normal distribution is default for mean
        mu_dist = kwargs.get(f'mu_{name}_dist','normal')
        mu_params = kwargs.get(f'mu_{name}_params',(0.,1.))
        mu_prior = Prior(f'mu_{name}', mu_dist, mu_params, pb)

        # HalfStudent is default for sigma
        sigma_dist = kwargs.get(f'sigma_{name}_dist','hnormal')
        sigma_params = kwargs.get(f'sigma_{name}_params',(1.,))
        sigma_prior = Prior(f'sigma_{name}',sigma_dist, sigma_params, pb)

        # Normal is default for offset
        offset_dist = kwargs.get(f'offset_{name}_dist','normal')
        offset_params = kwargs.get(f'offset_{name}_params',(0.,1.))
        offset_prior = Prior(f'offset_{name}',offset_dist, offset_params, pb, has_random_effect=True)

        dim = 'basis_functions' if self.name.startswith('slope') else 'empty'
        self.dist = pm.Deterministic(name=name, var=mu_prior.dist+sigma_prior.dist*offset_prior.dist,dims=[*pb.batch_effect_dim_names,dim])

=======

    def __init__(self, name, pb: ParamBuilder, **kwargs):
        super().__init__(name)

        # Normal distribution is default for mean
        mu_dist = kwargs.get(f"mu_{name}_dist", "normal")
        mu_params = kwargs.get(f"mu_{name}_params", (0.0, 1.0))
        mu_prior = Prior(f"mu_{name}", mu_dist, mu_params, pb)

        # HalfNormal is default for sigma
        sigma_dist = kwargs.get(f"sigma_{name}_dist", "hnormal")
        sigma_params = kwargs.get(f"sigma_{name}_params", (1.0,))
        sigma_prior = Prior(f"sigma_{name}", sigma_dist, sigma_params, pb)

        # Normal is default for offset
        offset_dist = kwargs.get(f"offset_{name}_dist", "normal")
        offset_params = kwargs.get(f"offset_{name}_params", (0.0, 1.0))
        offset_prior = Prior(
            f"offset_{name}", offset_dist, offset_params, pb, has_random_effect=True
        )

        dim = "basis_functions" if self.name.startswith("slope") else "empty"
        self.dist = pm.Deterministic(
            name=name,
            var=mu_prior.dist + sigma_prior.dist * offset_prior.dist,
            dims=[*pb.batch_effect_dim_names, dim],
        )

    def get_samples(self, pb: ParamBuilder):
        with pb.model:
            samples = self.dist[*pb.batch_effect_indices]
            return samples
>>>>>>> 8bbda2fa

    def get_samples(self, pb:ParamBuilder):
        with pb.model:
            # print(f"{self.dist.shape.eval()=}")
            samples = self.dist[*pb.batch_effect_indices]
            return samples

class LinearParameterization(Parameterization):
    """
    A parameterization that can model a linear dependence on X.
    """
<<<<<<< HEAD
    def __init__(self, name, slope_parameterization, intercept_parameterization,**kwargs):
=======

    def __init__(
        self, name, slope_parameterization, intercept_parameterization, **kwargs
    ):
>>>>>>> 8bbda2fa
        super().__init__(name)
        self.slope_parameterization = slope_parameterization
        self.intercept_parameterization = intercept_parameterization

    def get_samples(self, pb):
        with pb.model:
            intc = self.intercept_parameterization.get_samples(pb)
<<<<<<< HEAD
            slope_samples = self.slope_parameterization.get_samples(pb)
            if pb.configs[f'random_slope_{self.name}']:
                slope = pb.X*self.slope_parameterization.get_samples(pb)
                slope = slope.sum(axis=-1)
            else:
                slope = pb.X@self.slope_parameterization.get_samples(pb)
=======
            if pb.configs[f"random_slope_{self.name}"]:
                slope = pb.X * self.slope_parameterization.get_samples(pb)
                slope = slope.sum(axis=-1)
            else:
                slope = pb.X @ self.slope_parameterization.get_samples(pb)

            samples = pm.math.flatten(intc) + pm.math.flatten(slope)
            samples = samples.reshape((samples.shape[0], 1))
            return samples
>>>>>>> 8bbda2fa

            samples = pm.math.flatten(intc) + pm.math.flatten(slope)
            samples = samples.reshape((samples.shape[0],1))
            return samples

def get_design_matrix(X, nm, basis="linear"):
    if basis == "bspline":
        Phi = bspline_transform(X, nm.hbr.bsp)
    elif basis == "polynomial":
        Phi = create_poly_basis(X, 3)
    else:
        Phi = X
    return Phi


def nn_hbr(X, y, batch_effects, batch_effects_size, configs, idata=None):
<<<<<<< HEAD
    n_hidden = configs['nn_hidden_neuron_num']
    n_layers = configs['nn_hidden_layers_num']
=======
    n_hidden = configs["nn_hidden_neuron_num"]
    n_layers = configs["nn_hidden_layers_num"]
>>>>>>> 8bbda2fa
    feature_num = X.shape[1]
    batch_effects_num = batch_effects.shape[1]
    all_idx = []
    for i in range(batch_effects_num):
        all_idx.append(np.int16(np.unique(batch_effects[:, i])))
    be_idx = list(product(*all_idx))

    # Initialize random weights between each layer for the mu:
    init_1 = pm.floatX(
        np.random.randn(feature_num, n_hidden) * np.sqrt(1 / feature_num)
    )
    init_out = pm.floatX(np.random.randn(n_hidden) * np.sqrt(1 / n_hidden))

    std_init_1 = pm.floatX(np.random.rand(feature_num, n_hidden))
    std_init_out = pm.floatX(np.random.rand(n_hidden))

    # And initialize random weights between each layer for sigma_noise:
    init_1_noise = pm.floatX(
        np.random.randn(feature_num, n_hidden) * np.sqrt(1 / feature_num)
    )
    init_out_noise = pm.floatX(np.random.randn(n_hidden) * np.sqrt(1 / n_hidden))

    std_init_1_noise = pm.floatX(np.random.rand(feature_num, n_hidden))
    std_init_out_noise = pm.floatX(np.random.rand(n_hidden))

    # If there are two hidden layers, then initialize weights for the second layer:
    if n_layers == 2:
        init_2 = pm.floatX(np.random.randn(n_hidden, n_hidden) * np.sqrt(1 / n_hidden))
        std_init_2 = pm.floatX(np.random.rand(n_hidden, n_hidden))
        init_2_noise = pm.floatX(
            np.random.randn(n_hidden, n_hidden) * np.sqrt(1 / n_hidden)
        )
        std_init_2_noise = pm.floatX(np.random.rand(n_hidden, n_hidden))

    with pm.Model() as model:
<<<<<<< HEAD

        X = pm.Data('X', X)
        y = pm.Data('y', y)

        if idata is not None:  # Used when estimating/predicting on a new site
            weights_in_1_grp = from_posterior('w_in_1_grp', idata['w_in_1_grp'],
                                              distribution='normal', freedom=configs['freedom'])

            weights_in_1_grp_sd = from_posterior('w_in_1_grp_sd', idata['w_in_1_grp_sd'],
                                                 distribution='hcauchy', freedom=configs['freedom'])

            if n_layers == 2:
                weights_1_2_grp = from_posterior('w_1_2_grp', idata['w_1_2_grp'],
                                                 distribution='normal', freedom=configs['freedom'])

                weights_1_2_grp_sd = from_posterior('w_1_2_grp_sd', idata['w_1_2_grp_sd'],
                                                    distribution='hcauchy', freedom=configs['freedom'])

            weights_2_out_grp = from_posterior('w_2_out_grp', idata['w_2_out_grp'],
                                               distribution='normal', freedom=configs['freedom'])

            weights_2_out_grp_sd = from_posterior('w_2_out_grp_sd', idata['w_2_out_grp_sd'],
                                                  distribution='hcauchy', freedom=configs['freedom'])

            mu_prior_intercept = from_posterior('mu_prior_intercept', idata['mu_prior_intercept'],
                                                distribution='normal', freedom=configs['freedom'])
            sigma_prior_intercept = from_posterior('sigma_prior_intercept', idata['sigma_prior_intercept'],
                                                   distribution='hcauchy', freedom=configs['freedom'])
=======
        X = pm.Data("X", X)
        y = pm.Data("y", y)

        if idata is not None:  # Used when estimating/predicting on a new site
            weights_in_1_grp = from_posterior(
                "w_in_1_grp",
                idata["w_in_1_grp"],
                distribution="normal",
                freedom=configs["freedom"],
            )

            weights_in_1_grp_sd = from_posterior(
                "w_in_1_grp_sd",
                idata["w_in_1_grp_sd"],
                distribution="hcauchy",
                freedom=configs["freedom"],
            )

            if n_layers == 2:
                weights_1_2_grp = from_posterior(
                    "w_1_2_grp",
                    idata["w_1_2_grp"],
                    distribution="normal",
                    freedom=configs["freedom"],
                )

                weights_1_2_grp_sd = from_posterior(
                    "w_1_2_grp_sd",
                    idata["w_1_2_grp_sd"],
                    distribution="hcauchy",
                    freedom=configs["freedom"],
                )

            weights_2_out_grp = from_posterior(
                "w_2_out_grp",
                idata["w_2_out_grp"],
                distribution="normal",
                freedom=configs["freedom"],
            )

            weights_2_out_grp_sd = from_posterior(
                "w_2_out_grp_sd",
                idata["w_2_out_grp_sd"],
                distribution="hcauchy",
                freedom=configs["freedom"],
            )

            mu_prior_intercept = from_posterior(
                "mu_prior_intercept",
                idata["mu_prior_intercept"],
                distribution="normal",
                freedom=configs["freedom"],
            )
            sigma_prior_intercept = from_posterior(
                "sigma_prior_intercept",
                idata["sigma_prior_intercept"],
                distribution="hcauchy",
                freedom=configs["freedom"],
            )
>>>>>>> 8bbda2fa

        else:
            # Group the mean distribution for input to the hidden layer:
            weights_in_1_grp = pm.Normal(
                "w_in_1_grp", 0, sd=1, shape=(feature_num, n_hidden), testval=init_1
            )

            # Group standard deviation:
            weights_in_1_grp_sd = pm.HalfCauchy(
                "w_in_1_grp_sd", 1.0, shape=(feature_num, n_hidden), testval=std_init_1
            )

            if n_layers == 2:
                # Group the mean distribution for hidden layer 1 to hidden layer 2:
                weights_1_2_grp = pm.Normal(
                    "w_1_2_grp", 0, sd=1, shape=(n_hidden, n_hidden), testval=init_2
                )

                # Group standard deviation:
                weights_1_2_grp_sd = pm.HalfCauchy(
                    "w_1_2_grp_sd", 1.0, shape=(n_hidden, n_hidden), testval=std_init_2
                )

            # Group the mean distribution for hidden to output:
            weights_2_out_grp = pm.Normal(
                "w_2_out_grp", 0, sd=1, shape=(n_hidden,), testval=init_out
            )

            # Group standard deviation:
            weights_2_out_grp_sd = pm.HalfCauchy(
                "w_2_out_grp_sd", 1.0, shape=(n_hidden,), testval=std_init_out
            )

            # mu_prior_intercept = pm.Uniform('mu_prior_intercept', lower=-100, upper=100)
            mu_prior_intercept = pm.Normal("mu_prior_intercept", mu=0.0, sigma=1e3)
            sigma_prior_intercept = pm.HalfCauchy("sigma_prior_intercept", 5)

        # Now create separate weights for each group, by doing
        # weights * group_sd + group_mean, we make sure the new weights are
        # coming from the (group_mean, group_sd) distribution.
        weights_in_1_raw = pm.Normal(
            "w_in_1", 0, sd=1, shape=(batch_effects_size + [feature_num, n_hidden])
        )
        weights_in_1 = weights_in_1_raw * weights_in_1_grp_sd + weights_in_1_grp

        if n_layers == 2:
            weights_1_2_raw = pm.Normal(
                "w_1_2", 0, sd=1, shape=(batch_effects_size + [n_hidden, n_hidden])
            )
            weights_1_2 = weights_1_2_raw * weights_1_2_grp_sd + weights_1_2_grp

        weights_2_out_raw = pm.Normal(
            "w_2_out", 0, sd=1, shape=(batch_effects_size + [n_hidden])
        )
        weights_2_out = weights_2_out_raw * weights_2_out_grp_sd + weights_2_out_grp

        intercepts_offset = pm.Normal(
            "intercepts_offset", mu=0, sd=1, shape=(batch_effects_size)
        )

        intercepts = pm.Deterministic(
            "intercepts", intercepts_offset + mu_prior_intercept * sigma_prior_intercept
        )

        # Build the neural network and estimate y_hat:
        y_hat = pytensor.tensor.zeros(y.shape)
        for be in be_idx:
            # Find the indices corresponding to 'group be':
            a = []
            for i, b in enumerate(be):
                a.append(batch_effects[:, i] == b)
            idx = reduce(np.logical_and, a).nonzero()
            if idx[0].shape[0] != 0:
                act_1 = pm.math.tanh(pytensor.tensor.dot(X[idx, :], weights_in_1[be]))
                if n_layers == 2:
                    act_2 = pm.math.tanh(pytensor.tensor.dot(act_1, weights_1_2[be]))
                    y_hat = pytensor.tensor.set_subtensor(
                        y_hat[idx, 0],
                        intercepts[be] + pytensor.tensor.dot(act_2, weights_2_out[be]),
                    )
                else:
                    y_hat = pytensor.tensor.set_subtensor(
                        y_hat[idx, 0],
                        intercepts[be] + pytensor.tensor.dot(act_1, weights_2_out[be]),
                    )

        # If we want to estimate varying noise terms across groups:
<<<<<<< HEAD
        if configs['random_noise']:
            if configs['hetero_noise']:
                if idata is not None:  # # Used when estimating/predicting on a new site
                    weights_in_1_grp_noise = from_posterior('w_in_1_grp_noise',
                                                            idata['w_in_1_grp_noise'],
                                                            distribution='normal', freedom=configs['freedom'])

                    weights_in_1_grp_sd_noise = from_posterior('w_in_1_grp_sd_noise',
                                                               idata['w_in_1_grp_sd_noise'],
                                                               distribution='hcauchy', freedom=configs['freedom'])

                    if n_layers == 2:
                        weights_1_2_grp_noise = from_posterior('w_1_2_grp_noise',
                                                               idata['w_1_2_grp_noise'],
                                                               distribution='normal', freedom=configs['freedom'])

                        weights_1_2_grp_sd_noise = from_posterior('w_1_2_grp_sd_noise',
                                                                  idata['w_1_2_grp_sd_noise'],
                                                                  distribution='hcauchy', freedom=configs['freedom'])

                    weights_2_out_grp_noise = from_posterior('w_2_out_grp_noise',
                                                             idata['w_2_out_grp_noise'],
                                                             distribution='normal', freedom=configs['freedom'])

                    weights_2_out_grp_sd_noise = from_posterior('w_2_out_grp_sd_noise',
                                                                idata['w_2_out_grp_sd_noise'],
                                                                distribution='hcauchy', freedom=configs['freedom'])
=======
        if configs["random_noise"]:
            if configs["hetero_noise"]:
                if idata is not None:  # # Used when estimating/predicting on a new site
                    weights_in_1_grp_noise = from_posterior(
                        "w_in_1_grp_noise",
                        idata["w_in_1_grp_noise"],
                        distribution="normal",
                        freedom=configs["freedom"],
                    )

                    weights_in_1_grp_sd_noise = from_posterior(
                        "w_in_1_grp_sd_noise",
                        idata["w_in_1_grp_sd_noise"],
                        distribution="hcauchy",
                        freedom=configs["freedom"],
                    )

                    if n_layers == 2:
                        weights_1_2_grp_noise = from_posterior(
                            "w_1_2_grp_noise",
                            idata["w_1_2_grp_noise"],
                            distribution="normal",
                            freedom=configs["freedom"],
                        )

                        weights_1_2_grp_sd_noise = from_posterior(
                            "w_1_2_grp_sd_noise",
                            idata["w_1_2_grp_sd_noise"],
                            distribution="hcauchy",
                            freedom=configs["freedom"],
                        )

                    weights_2_out_grp_noise = from_posterior(
                        "w_2_out_grp_noise",
                        idata["w_2_out_grp_noise"],
                        distribution="normal",
                        freedom=configs["freedom"],
                    )

                    weights_2_out_grp_sd_noise = from_posterior(
                        "w_2_out_grp_sd_noise",
                        idata["w_2_out_grp_sd_noise"],
                        distribution="hcauchy",
                        freedom=configs["freedom"],
                    )
>>>>>>> 8bbda2fa

                else:
                    # The input layer to the first hidden layer:
                    weights_in_1_grp_noise = pm.Normal(
                        "w_in_1_grp_noise",
                        0,
                        sd=1,
                        shape=(feature_num, n_hidden),
                        testval=init_1_noise,
                    )
                    weights_in_1_grp_sd_noise = pm.HalfCauchy(
                        "w_in_1_grp_sd_noise",
                        1,
                        shape=(feature_num, n_hidden),
                        testval=std_init_1_noise,
                    )

                    # The first hidden layer to second hidden layer:
                    if n_layers == 2:
                        weights_1_2_grp_noise = pm.Normal(
                            "w_1_2_grp_noise",
                            0,
                            sd=1,
                            shape=(n_hidden, n_hidden),
                            testval=init_2_noise,
                        )
                        weights_1_2_grp_sd_noise = pm.HalfCauchy(
                            "w_1_2_grp_sd_noise",
                            1,
                            shape=(n_hidden, n_hidden),
                            testval=std_init_2_noise,
                        )

                    # The second hidden layer to output layer:
                    weights_2_out_grp_noise = pm.Normal(
                        "w_2_out_grp_noise",
                        0,
                        sd=1,
                        shape=(n_hidden,),
                        testval=init_out_noise,
                    )
                    weights_2_out_grp_sd_noise = pm.HalfCauchy(
                        "w_2_out_grp_sd_noise",
                        1,
                        shape=(n_hidden,),
                        testval=std_init_out_noise,
                    )

                    # mu_prior_intercept_noise = pm.HalfNormal('mu_prior_intercept_noise', sigma=1e3)
                    # sigma_prior_intercept_noise = pm.HalfCauchy('sigma_prior_intercept_noise', 5)

                # Now create separate weights for each group:
                weights_in_1_raw_noise = pm.Normal(
                    "w_in_1_noise",
                    0,
                    sd=1,
                    shape=(batch_effects_size + [feature_num, n_hidden]),
                )
                weights_in_1_noise = (
                    weights_in_1_raw_noise * weights_in_1_grp_sd_noise
                    + weights_in_1_grp_noise
                )

                if n_layers == 2:
                    weights_1_2_raw_noise = pm.Normal(
                        "w_1_2_noise",
                        0,
                        sd=1,
                        shape=(batch_effects_size + [n_hidden, n_hidden]),
                    )
                    weights_1_2_noise = (
                        weights_1_2_raw_noise * weights_1_2_grp_sd_noise
                        + weights_1_2_grp_noise
                    )

                weights_2_out_raw_noise = pm.Normal(
                    "w_2_out_noise", 0, sd=1, shape=(batch_effects_size + [n_hidden])
                )
                weights_2_out_noise = (
                    weights_2_out_raw_noise * weights_2_out_grp_sd_noise
                    + weights_2_out_grp_noise
                )

                # intercepts_offset_noise = pm.Normal('intercepts_offset_noise', mu=0, sd=1,
                #                          shape=(batch_effects_size))

                # intercepts_noise = pm.Deterministic('intercepts_noise', mu_prior_intercept_noise +
                #                      intercepts_offset_noise * sigma_prior_intercept_noise)

                # Build the neural network and estimate the sigma_y:
                sigma_y = pytensor.tensor.zeros(y.shape)
                for be in be_idx:
                    a = []
                    for i, b in enumerate(be):
                        a.append(batch_effects[:, i] == b)
                    idx = reduce(np.logical_and, a).nonzero()
                    if idx[0].shape[0] != 0:
                        act_1_noise = pm.math.sigmoid(
                            pytensor.tensor.dot(X[idx, :], weights_in_1_noise[be])
                        )
                        if n_layers == 2:
                            act_2_noise = pm.math.sigmoid(
                                pytensor.tensor.dot(act_1_noise, weights_1_2_noise[be])
                            )
                            temp = (
                                pm.math.log1pexp(
                                    pytensor.tensor.dot(
                                        act_2_noise, weights_2_out_noise[be]
                                    )
                                )
                                + 1e-5
                            )
                        else:
                            temp = (
                                pm.math.log1pexp(
                                    pytensor.tensor.dot(
                                        act_1_noise, weights_2_out_noise[be]
                                    )
                                )
                                + 1e-5
                            )
                        sigma_y = pytensor.tensor.set_subtensor(sigma_y[idx, 0], temp)

            else:  # homoscedastic noise:
                if idata is not None:  # Used for transferring the priors
<<<<<<< HEAD
                    upper_bound = np.percentile(idata['sigma_noise'], 95)
                    sigma_noise = pm.Uniform('sigma_noise', lower=0, upper=2 * upper_bound, shape=(batch_effects_size))
=======
                    upper_bound = np.percentile(idata["sigma_noise"], 95)
                    sigma_noise = pm.Uniform(
                        "sigma_noise",
                        lower=0,
                        upper=2 * upper_bound,
                        shape=(batch_effects_size),
                    )
>>>>>>> 8bbda2fa
                else:
                    sigma_noise = pm.Uniform(
                        "sigma_noise", lower=0, upper=100, shape=(batch_effects_size)
                    )

                sigma_y = pytensor.tensor.zeros(y.shape)
                for be in be_idx:
                    a = []
                    for i, b in enumerate(be):
                        a.append(batch_effects[:, i] == b)
                    idx = reduce(np.logical_and, a).nonzero()
                    if idx[0].shape[0] != 0:
                        sigma_y = pytensor.tensor.set_subtensor(
                            sigma_y[idx, 0], sigma_noise[be]
                        )

        else:  # do not allow for random noise terms across groups:
            if idata is not None:  # Used for transferring the priors
<<<<<<< HEAD
                upper_bound = np.percentile(idata['sigma_noise'], 95)
                sigma_noise = pm.Uniform('sigma_noise', lower=0, upper=2 * upper_bound)
=======
                upper_bound = np.percentile(idata["sigma_noise"], 95)
                sigma_noise = pm.Uniform("sigma_noise", lower=0, upper=2 * upper_bound)
>>>>>>> 8bbda2fa
            else:
                sigma_noise = pm.Uniform("sigma_noise", lower=0, upper=100)
            sigma_y = pytensor.tensor.zeros(y.shape)
            for be in be_idx:
                a = []
                for i, b in enumerate(be):
                    a.append(batch_effects[:, i] == b)
                idx = reduce(np.logical_and, a).nonzero()
                if idx[0].shape[0] != 0:
                    sigma_y = pytensor.tensor.set_subtensor(
                        sigma_y[idx, 0], sigma_noise
                    )

        if configs["skewed_likelihood"]:
            skewness = pm.Uniform(
                "skewness", lower=-10, upper=10, shape=(batch_effects_size)
            )
            alpha = pytensor.tensor.zeros(y.shape)
            for be in be_idx:
                a = []
                for i, b in enumerate(be):
                    a.append(batch_effects[:, i] == b)
                idx = reduce(np.logical_and, a).nonzero()
                if idx[0].shape[0] != 0:
                    alpha = pytensor.tensor.set_subtensor(alpha[idx, 0], skewness[be])
        else:
            alpha = 0  # symmetrical normal distribution

        y_like = pm.SkewNormal(
            "y_like", mu=y_hat, sigma=sigma_y, alpha=alpha, observed=y
        )

    return model<|MERGE_RESOLUTION|>--- conflicted
+++ resolved
@@ -162,16 +162,11 @@
                 param, alpha=freedom * alpha_fit, beta=freedom * beta_fit
             )
         else:
-<<<<<<< HEAD
-            return pm.InverseGamma(param, alpha=freedom * alpha_fit, beta=freedom * beta_fit, shape=shape)
-        
-=======
             return pm.InverseGamma(
                 param, alpha=freedom * alpha_fit, beta=freedom * beta_fit, shape=shape
             )
 
 
->>>>>>> 8bbda2fa
 def hbr(X, y, batch_effects, batch_effects_size, configs, idata=None):
     """
     :param X: [N×P] array of clinical covariates
@@ -180,39 +175,18 @@
     :param batch_effects_size: [b1, b2,...,bM] List of counts of unique values of batch effects
     :param configs:
     :param idata:
-<<<<<<< HEAD
-    :param return_shared_variables: If true, returns references to the shared variables. The values of the shared variables can be set manually, allowing running the same model on different data without re-compiling it. 
-=======
     :param return_shared_variables: If true, returns references to the shared variables. The values of the shared variables can be set manually, allowing running the same model on different data without re-compiling it.
->>>>>>> 8bbda2fa
     :return:
     """
     X = pytensor.shared(X)
     X = pytensor.tensor.cast(X, "floatX")
     y = pytensor.shared(y)
-<<<<<<< HEAD
-    y = pytensor.tensor.cast(y,'floatX')
-    
-=======
     y = pytensor.tensor.cast(y, "floatX")
->>>>>>> 8bbda2fa
 
     # Make a param builder that will make the correct calls
     pb = ParamBuilder(X, y, batch_effects, idata, configs)
 
     with pm.Model(coords=pb.coords) as model:
-<<<<<<< HEAD
-        pb.model=model
-        pb.batch_effect_indices = [pm.Data(pb.batch_effect_dim_names[i], pb.batch_effect_indices[i],mutable=True) for i in range(len(pb.batch_effect_indices))]
-
-        if configs['likelihood'] == 'Normal':
-            mu = pb.make_param("mu", mu_slope_mu_params = (0.,5.), sigma_slope_mu_params = (5.,), mu_intercept_mu_params=(0.,5.), sigma_intercept_mu_params = (5.,)).get_samples(pb)
-            # print(f"{mu.shape.eval()=}")
-            sigma = pb.make_param("sigma", mu_sigma_params = (0., 2.), sigma_sigma_params = (5.,)).get_samples(pb)
-            # print(f"{sigma.shape.eval()=}")
-            sigma_plus = pm.Deterministic('sigma_plus', pm.math.log(1+pm.math.exp(sigma)))
-            y_like = pm.Normal('y_like', mu, sigma=sigma_plus, observed=y)
-=======
         pb.model = model
         pb.batch_effect_indices = [
             pm.Data(
@@ -238,7 +212,6 @@
                 "sigma_plus", pm.math.log(1 + pm.math.exp(sigma))
             )
             y_like = pm.Normal("y_like", mu, sigma=sigma_plus, observed=y)
->>>>>>> 8bbda2fa
 
     return model
 
@@ -312,17 +285,6 @@
         X = self.transform_X(X)
         modeler = self.get_modeler()
         with modeler(X, y, batch_effects, self.batch_effects_size, self.configs) as m:
-<<<<<<< HEAD
-            self.idata = pm.sample(draws=self.configs['n_samples'],
-                                   tune=self.configs['n_tuning'],
-                                   chains=self.configs['n_chains'],
-                                   init=self.configs['init'], n_init=500000,
-                                   cores=self.configs['cores'])
-        return self.idata
-
-    def predict(self, X, batch_effects, pred='single'):
-        """ Function to make predictions from the model """
-=======
             self.idata = pm.sample(
                 draws=self.configs["n_samples"],
                 tune=self.configs["n_tuning"],
@@ -335,7 +297,6 @@
 
     def predict(self, X, batch_effects, pred="single"):
         """Function to make predictions from the model"""
->>>>>>> 8bbda2fa
         X, batch_effects = expand_all(X, batch_effects)
 
         samples = self.configs["n_samples"]
@@ -345,17 +306,11 @@
             X = self.transform_X(X)
             modeler = self.get_modeler()
             with modeler(X, y, batch_effects, self.batch_effects_size, self.configs):
-<<<<<<< HEAD
-                self.idata = pm.sample_posterior_predictive(trace = self.idata,  progressbar=True)
-            pred_mean = self.idata.posterior_predictive['y_like'].mean(axis=(0,1))
-            pred_var = self.idata.posterior_predictive['y_like'].var(axis=(0,1))
-=======
                 self.idata = pm.sample_posterior_predictive(
                     trace=self.idata, progressbar=True
                 )
             pred_mean = self.idata.posterior_predictive["y_like"].mean(axis=(0, 1))
             pred_var = self.idata.posterior_predictive["y_like"].var(axis=(0, 1))
->>>>>>> 8bbda2fa
 
         return pred_mean, pred_var
 
@@ -370,16 +325,6 @@
 
         X = self.transform_X(X)
         modeler = self.get_modeler()
-<<<<<<< HEAD
-        with modeler(X, y, batch_effects, self.batch_effects_size,
-                     self.configs, idata=self.idata) as m:
-            self.idata = pm.sample(self.configs['n_samples'],
-                                   tune=self.configs['n_tuning'],
-                                   chains=self.configs['n_chains'],
-                                   target_accept=self.configs['target_accept'],
-                                   init=self.configs['init'], n_init=50000,
-                                   cores=self.configs['cores'])
-=======
         with modeler(
             X, y, batch_effects, self.batch_effects_size, self.configs, idata=self.idata
         ) as m:
@@ -392,7 +337,6 @@
                 n_init=50000,
                 cores=self.configs["cores"],
             )
->>>>>>> 8bbda2fa
         return self.idata
 
     def predict_on_new_site(self, X, batch_effects):
@@ -401,14 +345,6 @@
         y = np.zeros([X.shape[0], 1])
         X = self.transform_X(X)
         modeler = self.get_modeler()
-<<<<<<< HEAD
-
-
-        with modeler(X, y, batch_effects, self.batch_effects_size, self.configs, idata=self.idata):
-            self.idata = pm.sample_posterior_predictive(self.idata, extend_inferencedata=True,  progressbar=True)
-        pred_mean = self.idata.posterior_predictive['y_like'].mean(axis=(0,1))
-        pred_var = self.idata.posterior_predictive['y_like'].var(axis=(0,1))
-=======
         with modeler(
             X, y, batch_effects, self.batch_effects_size, self.configs, idata=self.idata
         ):
@@ -417,7 +353,6 @@
             )
         pred_mean = self.idata.posterior_predictive["y_like"].mean(axis=(0, 1))
         pred_var = self.idata.posterior_predictive["y_like"].var(axis=(0, 1))
->>>>>>> 8bbda2fa
 
         return pred_mean, pred_var
 
@@ -446,11 +381,7 @@
         return X, batch_effects, generated_samples
 
     def sample_prior_predictive(self, X, batch_effects, samples, idata=None):
-<<<<<<< HEAD
-        """ Function to sample from prior predictive distribution """
-=======
         """Function to sample from prior predictive distribution"""
->>>>>>> 8bbda2fa
 
         if len(X.shape) == 1:
             X = np.expand_dims(X, axis=1)
@@ -464,14 +395,9 @@
 
         y = np.zeros([X.shape[0], 1])
 
-<<<<<<< HEAD
-        if self.model_type == 'linear':
-            with hbr(X, y, batch_effects, self.batch_effects_size, self.configs,
-                     idata):
-=======
+        # TODO remove this if statement
         if self.model_type == "linear":
             with hbr(X, y, batch_effects, self.batch_effects_size, self.configs, idata):
->>>>>>> 8bbda2fa
                 idata = pm.sample_prior_predictive(samples=samples)
         return idata
 
@@ -484,15 +410,9 @@
             self.batch_effects_size.append(len(np.unique(batch_effects[:, i])))
         modeler = self.get_modeler()
         X = self.transform_X(X)
-<<<<<<< HEAD
-        return modeler(X, y, batch_effects, self.batch_effects_size, self.configs, self.idata)
-
-    def create_dummy_inputs(self, covariate_ranges = [[0.1,0.9,0.01]]):
-=======
         return modeler(
             X, y, batch_effects, self.batch_effects_size, self.configs, self.idata
         )
->>>>>>> 8bbda2fa
 
     def create_dummy_inputs(self, covariate_ranges=[[0.1, 0.9, 0.01]]):
         arrays = []
@@ -518,32 +438,15 @@
 
 class Prior:
     """
-<<<<<<< HEAD
-    A wrapper class for a PyMC distribution. 
-    - creates a fitted distribution from the idata, if one is present
-    - overloads the __getitem__ function with something that switches between indexing or not, based on the shape
-    """
-=======
     A wrapper class for a PyMC distribution.
     - creates a fitted distribution from the idata, if one is present
     - overloads the __getitem__ function with something that switches between indexing or not, based on the shape
     """
 
->>>>>>> 8bbda2fa
     def __init__(self, name, dist, params, pb, has_random_effect=False) -> None:
         self.dist = None
         self.name = name
         self.has_random_effect = has_random_effect
-<<<<<<< HEAD
-        self.distmap = {'normal': pm.Normal,
-                   'hnormal': pm.HalfNormal,
-                   'gamma': pm.Gamma,
-                   'uniform': pm.Uniform,
-                   'igamma': pm.InverseGamma,
-                   'hcauchy': pm.HalfCauchy,
-                   'hstudt':pm.HalfStudentT,
-                   'studt':pm.StudentT}
-=======
         self.distmap = {
             "normal": pm.Normal,
             "hnormal": pm.HalfNormal,
@@ -554,7 +457,6 @@
             "hstudt": pm.HalfStudentT,
             "studt": pm.StudentT,
         }
->>>>>>> 8bbda2fa
         self.make_dist(dist, params, pb)
 
     def make_dist(self, dist, params, pb):
@@ -563,20 +465,6 @@
             # If self.name.startswith slope:
             # use the basis functions dim
             # Otherwise, use the empty dim
-<<<<<<< HEAD
-            dim = 'basis_functions' if (self.name.startswith('slope') or self.name.startswith('offset_slope')) else 'empty'
-
-            if (pb.idata is not None):
-                samples = az.extract(pb.idata, var_names=self.name).to_numpy()
-                if not self.has_random_effect:
-                    samples = np.reshape(samples, (-1,))
-                self.dist = from_posterior(param=self.name,
-                                           samples = samples,
-                                            distribution=dist,
-                                            freedom=pb.configs['freedom'])
-            elif self.has_random_effect:
-                self.dist = self.distmap[dist](self.name, *params, dims=[*pb.batch_effect_dim_names, dim])
-=======
             dim = (
                 "basis_functions"
                 if (
@@ -600,7 +488,6 @@
                 self.dist = self.distmap[dist](
                     self.name, *params, dims=[*pb.batch_effect_dim_names, dim]
                 )
->>>>>>> 8bbda2fa
             else:
                 self.dist = self.distmap[dist](self.name, *params, dims=dim)
 
@@ -611,10 +498,6 @@
             return self.dist[idx]
         else:
             return self.dist
-<<<<<<< HEAD
-=======
-
->>>>>>> 8bbda2fa
 
 class ParamBuilder:
     """
@@ -633,19 +516,11 @@
         :param idata:  idem
         :param configs: idem
         """
-<<<<<<< HEAD
-        self.model = None # Needs to be set later, because coords need to be passed at construction of Model
-        self.X = X
-        self.y = y
-        self.batch_effects = batch_effects.astype(np.int16)
-        self.idata:az.InferenceData = idata
-=======
         self.model = None  # Needs to be set later, because coords need to be passed at construction of Model
         self.X = X
         self.y = y
         self.batch_effects = batch_effects.astype(np.int16)
         self.idata: az.InferenceData = idata
->>>>>>> 8bbda2fa
         self.configs = configs
 
         self.y_shape = y.shape.eval()
@@ -655,38 +530,6 @@
         self.batch_effect_dim_names = []
         self.batch_effect_indices = []
         self.coords = OrderedDict()
-<<<<<<< HEAD
-
-        for i in range(self.batch_effects_num):
-            batch_effect_dim_name = f"batch_effect_{i}"
-            self.batch_effect_dim_names.append(batch_effect_dim_name)
-            this_be_values, this_be_indices = np.unique(self.batch_effects[:,i], return_inverse=True)
-            self.coords[batch_effect_dim_name] = this_be_values
-            self.batch_effect_indices.append(this_be_indices)
-        self.coords['empty']=[0]
-        self.coords['basis_functions'] = [i for i in range(X.shape.eval()[1])]
-
-
-    # TODO reinstigate the 'dim' keyword, for the slope parameters
-    def make_param(self, name, **kwargs):
-        if self.configs.get(f'linear_{name}', False):
-            # First make a slope and intercept, and use those to make a linear parameterization 
-            slope_parameterization = self.make_param(f'slope_{name}',**kwargs)
-            intercept_parameterization = self.make_param(f'intercept_{name}', **kwargs)
-            return LinearParameterization(name=name,
-                                    slope_parameterization=slope_parameterization, 
-                                    intercept_parameterization=intercept_parameterization,
-                                    **kwargs)
-        
-        elif self.configs.get(f'random_{name}', False):
-            if self.configs.get(f'centered_{name}', True):
-                return CentralRandomFixedParameterization(name=name, pb=self,  **kwargs)
-            else:
-                return NonCentralRandomFixedParameterization(name=name, pb=self, **kwargs)
-        else:
-            return FixedParameterization(name=name, pb=self, **kwargs)
-
-=======
 
         for i in range(self.batch_effects_num):
             batch_effect_dim_name = f"batch_effect_{i}"
@@ -721,39 +564,25 @@
                 )
         else:
             return FixedParameterization(name=name, pb=self, **kwargs)
->>>>>>> 8bbda2fa
 
 
 class Parameterization:
     """
     This is the top-level parameterization class from which all the other parameterizations inherit.
     """
-<<<<<<< HEAD
-=======
-
->>>>>>> 8bbda2fa
+
     def __init__(self, name):
         self.name = name
         print(name, type(self))
 
     def get_samples(self, pb):
         pass
-<<<<<<< HEAD
-=======
-
->>>>>>> 8bbda2fa
+
 
 class FixedParameterization(Parameterization):
     """
     A parameterization that takes a single value for all input. It does not depend on anything except its hyperparameters
     """
-<<<<<<< HEAD
-    def __init__(self, name, pb:ParamBuilder,**kwargs):
-        super().__init__(name)
-        dist = kwargs.get(f'{name}_dist','normal')
-        params = kwargs.get(f'{name}_params',(0.,1.))
-        self.dist = Prior(name, dist, params, pb)
-=======
 
     def __init__(self, name, pb: ParamBuilder, **kwargs):
         super().__init__(name)
@@ -764,39 +593,13 @@
     def get_samples(self, pb):
         with pb.model:
             return self.dist[0]
->>>>>>> 8bbda2fa
-
-    def get_samples(self, pb):
-        with pb.model:
-            return self.dist[0]
+
 
 class CentralRandomFixedParameterization(Parameterization):
     """
     A parameterization that is fixed for each batch effect. This is sampled in a central fashion;
     the values are sampled from normal distribution with a group mean and group variance
     """
-<<<<<<< HEAD
-    def __init__(self, name, pb:ParamBuilder, **kwargs):
-        super().__init__(name)
-
-        # Normal distribution is default for mean
-        mu_dist = kwargs.get(f'mu_{name}_dist','normal')
-        mu_params = kwargs.get(f'mu_{name}_params',(0.,1.))
-        mu_prior = Prior(f'mu_{name}', mu_dist, mu_params, pb)
-
-        # HalfStudent is default for sigma
-        sigma_dist = kwargs.get(f'sigma_{name}_dist','hnormal')
-        sigma_params = kwargs.get(f'sigma_{name}_params',(1.,))
-        sigma_prior = Prior(f'sigma_{name}',sigma_dist, sigma_params, pb)
-
-        dim = 'basis_functions' if self.name.startswith('slope') else 'empty'
-        self.dist = pm.Normal(name=name, mu=mu_prior.dist, sigma=sigma_prior.dist, dims=[*pb.batch_effect_dim_names,dim])
-
-    def get_samples(self, pb:ParamBuilder):
-        with pb.model:
-            samples = self.dist[*pb.batch_effect_indices]
-            return samples
-=======
 
     def __init__(self, name, pb: ParamBuilder, **kwargs):
         super().__init__(name)
@@ -824,36 +627,12 @@
             samples = self.dist[*pb.batch_effect_indices]
             return samples
 
->>>>>>> 8bbda2fa
 
 class NonCentralRandomFixedParameterization(Parameterization):
     """
     A parameterization that is fixed for each batch effect. This is sampled in a non-central fashion;
     the values are a sum of a group mean and noise values scaled with a group scaling factor
     """
-<<<<<<< HEAD
-    def __init__(self, name, pb:ParamBuilder, **kwargs):
-        super().__init__(name)
-
-        # Normal distribution is default for mean
-        mu_dist = kwargs.get(f'mu_{name}_dist','normal')
-        mu_params = kwargs.get(f'mu_{name}_params',(0.,1.))
-        mu_prior = Prior(f'mu_{name}', mu_dist, mu_params, pb)
-
-        # HalfStudent is default for sigma
-        sigma_dist = kwargs.get(f'sigma_{name}_dist','hnormal')
-        sigma_params = kwargs.get(f'sigma_{name}_params',(1.,))
-        sigma_prior = Prior(f'sigma_{name}',sigma_dist, sigma_params, pb)
-
-        # Normal is default for offset
-        offset_dist = kwargs.get(f'offset_{name}_dist','normal')
-        offset_params = kwargs.get(f'offset_{name}_params',(0.,1.))
-        offset_prior = Prior(f'offset_{name}',offset_dist, offset_params, pb, has_random_effect=True)
-
-        dim = 'basis_functions' if self.name.startswith('slope') else 'empty'
-        self.dist = pm.Deterministic(name=name, var=mu_prior.dist+sigma_prior.dist*offset_prior.dist,dims=[*pb.batch_effect_dim_names,dim])
-
-=======
 
     def __init__(self, name, pb: ParamBuilder, **kwargs):
         super().__init__(name)
@@ -886,41 +665,24 @@
         with pb.model:
             samples = self.dist[*pb.batch_effect_indices]
             return samples
->>>>>>> 8bbda2fa
-
-    def get_samples(self, pb:ParamBuilder):
-        with pb.model:
-            # print(f"{self.dist.shape.eval()=}")
-            samples = self.dist[*pb.batch_effect_indices]
-            return samples
+
 
 class LinearParameterization(Parameterization):
     """
     A parameterization that can model a linear dependence on X.
     """
-<<<<<<< HEAD
-    def __init__(self, name, slope_parameterization, intercept_parameterization,**kwargs):
-=======
 
     def __init__(
         self, name, slope_parameterization, intercept_parameterization, **kwargs
     ):
->>>>>>> 8bbda2fa
         super().__init__(name)
         self.slope_parameterization = slope_parameterization
         self.intercept_parameterization = intercept_parameterization
 
     def get_samples(self, pb):
         with pb.model:
+            # TODO re-use the intc variable here
             intc = self.intercept_parameterization.get_samples(pb)
-<<<<<<< HEAD
-            slope_samples = self.slope_parameterization.get_samples(pb)
-            if pb.configs[f'random_slope_{self.name}']:
-                slope = pb.X*self.slope_parameterization.get_samples(pb)
-                slope = slope.sum(axis=-1)
-            else:
-                slope = pb.X@self.slope_parameterization.get_samples(pb)
-=======
             if pb.configs[f"random_slope_{self.name}"]:
                 slope = pb.X * self.slope_parameterization.get_samples(pb)
                 slope = slope.sum(axis=-1)
@@ -929,11 +691,6 @@
 
             samples = pm.math.flatten(intc) + pm.math.flatten(slope)
             samples = samples.reshape((samples.shape[0], 1))
-            return samples
->>>>>>> 8bbda2fa
-
-            samples = pm.math.flatten(intc) + pm.math.flatten(slope)
-            samples = samples.reshape((samples.shape[0],1))
             return samples
 
 def get_design_matrix(X, nm, basis="linear"):
@@ -947,13 +704,8 @@
 
 
 def nn_hbr(X, y, batch_effects, batch_effects_size, configs, idata=None):
-<<<<<<< HEAD
-    n_hidden = configs['nn_hidden_neuron_num']
-    n_layers = configs['nn_hidden_layers_num']
-=======
     n_hidden = configs["nn_hidden_neuron_num"]
     n_layers = configs["nn_hidden_layers_num"]
->>>>>>> 8bbda2fa
     feature_num = X.shape[1]
     batch_effects_num = batch_effects.shape[1]
     all_idx = []
@@ -989,36 +741,6 @@
         std_init_2_noise = pm.floatX(np.random.rand(n_hidden, n_hidden))
 
     with pm.Model() as model:
-<<<<<<< HEAD
-
-        X = pm.Data('X', X)
-        y = pm.Data('y', y)
-
-        if idata is not None:  # Used when estimating/predicting on a new site
-            weights_in_1_grp = from_posterior('w_in_1_grp', idata['w_in_1_grp'],
-                                              distribution='normal', freedom=configs['freedom'])
-
-            weights_in_1_grp_sd = from_posterior('w_in_1_grp_sd', idata['w_in_1_grp_sd'],
-                                                 distribution='hcauchy', freedom=configs['freedom'])
-
-            if n_layers == 2:
-                weights_1_2_grp = from_posterior('w_1_2_grp', idata['w_1_2_grp'],
-                                                 distribution='normal', freedom=configs['freedom'])
-
-                weights_1_2_grp_sd = from_posterior('w_1_2_grp_sd', idata['w_1_2_grp_sd'],
-                                                    distribution='hcauchy', freedom=configs['freedom'])
-
-            weights_2_out_grp = from_posterior('w_2_out_grp', idata['w_2_out_grp'],
-                                               distribution='normal', freedom=configs['freedom'])
-
-            weights_2_out_grp_sd = from_posterior('w_2_out_grp_sd', idata['w_2_out_grp_sd'],
-                                                  distribution='hcauchy', freedom=configs['freedom'])
-
-            mu_prior_intercept = from_posterior('mu_prior_intercept', idata['mu_prior_intercept'],
-                                                distribution='normal', freedom=configs['freedom'])
-            sigma_prior_intercept = from_posterior('sigma_prior_intercept', idata['sigma_prior_intercept'],
-                                                   distribution='hcauchy', freedom=configs['freedom'])
-=======
         X = pm.Data("X", X)
         y = pm.Data("y", y)
 
@@ -1078,7 +800,6 @@
                 distribution="hcauchy",
                 freedom=configs["freedom"],
             )
->>>>>>> 8bbda2fa
 
         else:
             # Group the mean distribution for input to the hidden layer:
@@ -1166,35 +887,6 @@
                     )
 
         # If we want to estimate varying noise terms across groups:
-<<<<<<< HEAD
-        if configs['random_noise']:
-            if configs['hetero_noise']:
-                if idata is not None:  # # Used when estimating/predicting on a new site
-                    weights_in_1_grp_noise = from_posterior('w_in_1_grp_noise',
-                                                            idata['w_in_1_grp_noise'],
-                                                            distribution='normal', freedom=configs['freedom'])
-
-                    weights_in_1_grp_sd_noise = from_posterior('w_in_1_grp_sd_noise',
-                                                               idata['w_in_1_grp_sd_noise'],
-                                                               distribution='hcauchy', freedom=configs['freedom'])
-
-                    if n_layers == 2:
-                        weights_1_2_grp_noise = from_posterior('w_1_2_grp_noise',
-                                                               idata['w_1_2_grp_noise'],
-                                                               distribution='normal', freedom=configs['freedom'])
-
-                        weights_1_2_grp_sd_noise = from_posterior('w_1_2_grp_sd_noise',
-                                                                  idata['w_1_2_grp_sd_noise'],
-                                                                  distribution='hcauchy', freedom=configs['freedom'])
-
-                    weights_2_out_grp_noise = from_posterior('w_2_out_grp_noise',
-                                                             idata['w_2_out_grp_noise'],
-                                                             distribution='normal', freedom=configs['freedom'])
-
-                    weights_2_out_grp_sd_noise = from_posterior('w_2_out_grp_sd_noise',
-                                                                idata['w_2_out_grp_sd_noise'],
-                                                                distribution='hcauchy', freedom=configs['freedom'])
-=======
         if configs["random_noise"]:
             if configs["hetero_noise"]:
                 if idata is not None:  # # Used when estimating/predicting on a new site
@@ -1240,7 +932,6 @@
                         distribution="hcauchy",
                         freedom=configs["freedom"],
                     )
->>>>>>> 8bbda2fa
 
                 else:
                     # The input layer to the first hidden layer:
@@ -1366,10 +1057,6 @@
 
             else:  # homoscedastic noise:
                 if idata is not None:  # Used for transferring the priors
-<<<<<<< HEAD
-                    upper_bound = np.percentile(idata['sigma_noise'], 95)
-                    sigma_noise = pm.Uniform('sigma_noise', lower=0, upper=2 * upper_bound, shape=(batch_effects_size))
-=======
                     upper_bound = np.percentile(idata["sigma_noise"], 95)
                     sigma_noise = pm.Uniform(
                         "sigma_noise",
@@ -1377,7 +1064,6 @@
                         upper=2 * upper_bound,
                         shape=(batch_effects_size),
                     )
->>>>>>> 8bbda2fa
                 else:
                     sigma_noise = pm.Uniform(
                         "sigma_noise", lower=0, upper=100, shape=(batch_effects_size)
@@ -1396,13 +1082,8 @@
 
         else:  # do not allow for random noise terms across groups:
             if idata is not None:  # Used for transferring the priors
-<<<<<<< HEAD
-                upper_bound = np.percentile(idata['sigma_noise'], 95)
-                sigma_noise = pm.Uniform('sigma_noise', lower=0, upper=2 * upper_bound)
-=======
                 upper_bound = np.percentile(idata["sigma_noise"], 95)
                 sigma_noise = pm.Uniform("sigma_noise", lower=0, upper=2 * upper_bound)
->>>>>>> 8bbda2fa
             else:
                 sigma_noise = pm.Uniform("sigma_noise", lower=0, upper=100)
             sigma_y = pytensor.tensor.zeros(y.shape)
