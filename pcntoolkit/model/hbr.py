#!/usr/bin/env python3
# -*- coding: utf-8 -*-
"""
Created on Thu Jul 25 13:23:15 2019

@author: seykia
@author: augub
"""

from __future__ import print_function
from __future__ import division
from collections import OrderedDict

from ast import Param
from tkinter.font import names

import numpy as np
import pymc as pm
import pytensor
import arviz as az
import xarray

from itertools import product
from functools import reduce

from pymc import Metropolis, NUTS, Slice, HamiltonianMC
from scipy import stats
import bspline
from bspline import splinelab

from util.utils import create_poly_basis
from util.utils import expand_all
from pcntoolkit.util.utils import cartesian_product
from pcntoolkit.model.SHASH import *


def bspline_fit(X, order, nknots):
    """
    Fit a B-spline to the data
    :param X: [N×P] array of clinical covariates
    :param order: order of the spline
    :param nknots: number of knots
    :return: a list of B-spline basis functions
    """
    feature_num = X.shape[1]
    bsp_basis = []

    for i in range(feature_num):
        minx = np.min(X[:, i])
        maxx = np.max(X[:, i])
        delta = maxx - minx
        # Expand range by 20% (10% on both sides)
        splinemin = minx - 0.1 * delta
        splinemax = maxx + 0.1 * delta
        knots = np.linspace(splinemin, splinemax, nknots)
        k = splinelab.augknt(knots, order)
        bsp_basis.append(bspline.Bspline(k, order))

    return bsp_basis


def bspline_transform(X, bsp_basis):
    """
    Transform the data using the B-spline basis functions
    :param X: [N×P] array of clinical covariates
    :param bsp_basis: a list of B-spline basis functions
    :return: a [N×(P×nknots)] array of transformed data
    """

    if type(bsp_basis) != list:
        temp = []
        temp.append(bsp_basis)
        bsp_basis = temp

    feature_num = len(bsp_basis)
    X_transformed = []
    for f in range(feature_num):
        X_transformed.append(np.array([bsp_basis[f](i) for i in X[:, f]]))
    X_transformed = np.concatenate(X_transformed, axis=1)

    return X_transformed


def create_poly_basis(X, order):
    """
    Create a polynomial basis expansion of the specified order
    :param X: [N×P] array of clinical covariates
    :param order: order of the polynomial
    :return: a [N×(P×order)] array of transformed data
    """
    if len(X.shape) == 1:
        X = X[:, np.newaxis]
    D = X.shape[1]
    Phi = np.zeros((X.shape[0], D * order))
    colid = np.arange(0, D)
    for d in range(1, order + 1):
        Phi[:, colid] = X**d
        colid += D
    return Phi


def from_posterior(param, samples, shape,  distribution=None, half=False, freedom=1):
    """
    Create a PyMC distribution from posterior samples

    :param param: name of the parameter
    :param samples: samples from the posterior
    :param shape: shape of the parameter
    :param distribution: distribution to use for the parameter
    :param half: if true, the distribution is assumed to be defined on the positive real line 
    :param freedom: freedom parameter for the distribution
    :return: a PyMC distribution
    """
    if distribution is None:
        smin, smax = np.min(samples), np.max(samples)
        width = smax - smin
        x = np.linspace(smin, smax, 1000)
        y = stats.gaussian_kde(np.ravel(samples))(x)
        if half:
            x = np.concatenate([x, [x[-1] + 0.1 * width]])
            y = np.concatenate([y, [0]])
        else:
            x = np.concatenate(
                [[x[0] - 0.1 * width], x, [x[-1] + 0.1 * width]])
            y = np.concatenate([[0], y, [0]])
        if shape is None:
            return pm.distributions.Interpolated(param, x, y)
        else:
            return pm.distributions.Interpolated(param, x, y, shape=shape)
    elif distribution == "normal":
        temp = stats.norm.fit(samples)
        if shape is None:
            return pm.Normal(param, mu=temp[0], sigma=freedom * temp[1])
        else:
            return pm.Normal(param, mu=temp[0], sigma=freedom * temp[1], shape=shape)
    elif distribution == "hnormal":
        temp = stats.halfnorm.fit(samples)
        if shape is None:
            return pm.HalfNormal(param, sigma=freedom * temp[1])
        else:
            return pm.HalfNormal(param, sigma=freedom * temp[1], shape=shape)
    elif distribution == "hcauchy":
        temp = stats.halfcauchy.fit(samples)
        if shape is None:
            return pm.HalfCauchy(param, freedom * temp[1])
        else:
            return pm.HalfCauchy(param, freedom * temp[1], shape=shape)
    elif distribution == "uniform":
        upper_bound = np.percentile(samples, 95)
        lower_bound = np.percentile(samples, 5)
        r = np.abs(upper_bound - lower_bound)
        if shape is None:
            return pm.Uniform(
                param, lower=lower_bound - freedom * r, upper=upper_bound + freedom * r
            )
        else:
            return pm.Uniform(
                param,
                lower=lower_bound - freedom * r,
                upper=upper_bound + freedom * r,
                shape=shape,
            )
    elif distribution == "huniform":
        upper_bound = np.percentile(samples, 95)
        lower_bound = np.percentile(samples, 5)
        r = np.abs(upper_bound - lower_bound)
        if shape is None:
            return pm.Uniform(param, lower=0, upper=upper_bound + freedom * r)
        else:
            return pm.Uniform(
                param, lower=0, upper=upper_bound + freedom * r, shape=shape
            )

    elif distribution == "gamma":
        alpha_fit, loc_fit, invbeta_fit = stats.gamma.fit(samples)
        if shape is None:
            return pm.Gamma(
                param, alpha=freedom * alpha_fit, beta=freedom / invbeta_fit
            )
        else:
            return pm.Gamma(
                param,
                alpha=freedom * alpha_fit,
                beta=freedom / invbeta_fit,
                shape=shape,
            )

    elif distribution == "igamma":
        alpha_fit, loc_fit, beta_fit = stats.gamma.fit(samples)
        if shape is None:
            return pm.InverseGamma(
                param, alpha=freedom * alpha_fit, beta=freedom * beta_fit
            )
        else:
            return pm.InverseGamma(
                param, alpha=freedom * alpha_fit, beta=freedom * beta_fit, shape=shape
            )


def hbr(X, y, batch_effects, configs, idata=None):
    """
    Create a Hierarchical Bayesian Regression model

    :param X: [N×P] array of clinical covariates
    :param y: [N×1] array of neuroimaging measures
    :param batch_effects: [N×M] array of batch effects
    :param configs:
    :param idata:
    :param return_shared_variables: If true, returns references to the shared variables. The values of the shared variables can be set manually, allowing running the same model on different data without re-compiling it.
    :return:
    """

    # Make a param builder that contains all the data and configs
    pb = ParamBuilder(X, y, batch_effects, idata, configs)

    def get_sample_dims(var):
        if configs[f'random_{var}']:
            return 'datapoints'
        elif configs[f'random_slope_{var}']:
            return 'datapoints'
        elif configs[f'random_intercept_{var}']:
            return 'datapoints'
        elif configs[f'linear_{var}']:
            return 'datapoints'
        return None

    with pm.Model(coords=pb.coords) as model:
<<<<<<< HEAD
        model.add_coord("datapoints", np.arange(X.shape[0]))
=======
        model.add_coord("datapoints", np.arange(X.shape[0]), mutable=True)
>>>>>>> e708f379
        X = pm.Data("X", X, dims=("datapoints", "basis_functions"))
        pb.X = X
        y = pm.Data("y", np.squeeze(y), dims="datapoints")
        pb.model = model
        pb.batch_effect_indices = tuple(
            [
                pm.Data(
                    pb.batch_effect_dim_names[i]+"_data",
                    pb.batch_effect_indices[i],
                    dims="datapoints",
                )
                for i in range(len(pb.batch_effect_indices))
            ]
        )

        if configs["likelihood"] == "Normal":
            mu = pm.Deterministic(
                "mu_samples",
                pb.make_param(
                    "mu",
                    intercept_mu_params=(0.0, 10.0),
                    slope_mu_params=(0.0, 10.0),
                    mu_slope_mu_params=(0.0, 10.0),
                    sigma_slope_mu_params=(10.0,),
                    mu_intercept_mu_params=(0.0, 10.0),
                    sigma_intercept_mu_params=(10.0,),
                ).get_samples(pb),
                dims=get_sample_dims('mu'),
            )
            sigma = pm.Deterministic(
                "sigma_samples",
                pb.make_param(
                    "sigma",
                    sigma_params=(10., 10.0),
                    sigma_dist="normal",
                    slope_sigma_params=(0.0, 10.0),
                    intercept_sigma_params=(10.0, 10.0),
                ).get_samples(pb),
                dims=get_sample_dims('sigma'),
            )
            sigma_plus = pm.Deterministic(
                "sigma_plus_samples", np.log(1+np.exp(sigma/10))*10, dims=get_sample_dims('sigma')
            )
            y_like = pm.Normal(
                "y_like",
                mu=mu,
                sigma=sigma_plus,
                observed=y,
                dims="datapoints",
            )

        elif configs["likelihood"] in ["SHASHb", "SHASHo", "SHASHo2"]:
            """
            Comment 1
            The current parameterizations are tuned towards standardized in- and output data.
            It is possible to adjust the priors through the XXX_dist and XXX_params kwargs, like here we do with epsilon_params.
            Supported distributions are listed in the Prior class.
            Comment 2
            Any mapping that is applied here after sampling should also be applied in util.hbr_utils.forward in order for the functions there to properly work.
            For example, the softplus applied to sigma here is also applied in util.hbr_utils.forward
            """
            SHASH_map = {"SHASHb": SHASHb,
                         "SHASHo": SHASHo, "SHASHo2": SHASHo2}

            mu = pm.Deterministic(
                "mu_samples",
                pb.make_param(
                    "mu",
                    intercept_mu_params=(0.0, 10.0),
                    slope_mu_params=(0.0, 10.0),
                    mu_slope_mu_params=(0.0, 10.0),
                    sigma_slope_mu_params=(10.0,),
                    mu_intercept_mu_params=(0.0, 10.0),
                    sigma_intercept_mu_params=(10.0,),
                ).get_samples(pb),
                dims=get_sample_dims('mu'),
            )
            sigma = pm.Deterministic(
                "sigma_samples",
                pb.make_param(
                    "sigma",
                    sigma_params=(10., 10.0),
                    sigma_dist="normal",
                    slope_sigma_params=(0.0, 10.0),
                    intercept_sigma_params=(10.0, 10.0),
                ).get_samples(pb),
                dims=get_sample_dims('sigma'),
            )
            sigma_plus = pm.Deterministic(
                "sigma_plus_samples", np.log(1+np.exp(sigma/10))*10, dims=get_sample_dims('sigma')
            )
            epsilon = pm.Deterministic(
                "epsilon_samples",
                pb.make_param(
                    "epsilon",
                    epsilon_params=(0.0, 2.0),
                    slope_epsilon_params=(0.0, 3.0),
                    intercept_epsilon_params=(0.0, 3.0),
                ).get_samples(pb),
                dims=get_sample_dims('epsilon'),
            )
            delta = pm.Deterministic(
                "delta_samples",
                pb.make_param(
                    "delta",
                    delta_params=(0., 2.0),
                    delta_dist="normal",
                    slope_delta_params=(0.0, 1.0),
                    intercept_delta_params=(0.0, 1.0),
                ).get_samples(pb),
                dims=get_sample_dims('delta'),
            )
            delta_plus = pm.Deterministic(
                "delta_plus_samples",
                np.log(1+np.exp(delta/3))*3 + 0.3,
                dims=get_sample_dims('delta'),
            )
            y_like = SHASH_map[configs["likelihood"]](
                "y_like",
                mu=mu,
                sigma=sigma_plus,
                epsilon=epsilon,
                delta=delta_plus,
                observed=y,
                dims="datapoints",
            )
        return model


class HBR:

    """Hierarchical Bayesian Regression for normative modeling

    Basic usage::

        model = HBR(configs)
        idata = model.estimate(X, y, batch_effects)
        ys,s2 = model.predict(X, batch_effects)

    where the variables are

    :param configs: a dictionary of model configurations.
    :param X: N-by-P input matrix of P features for N subjects
    :param y: N-by-1 vector of outputs.
    :param batch_effects: N-by-B matrix of B batch ids for N subjects.

    :returns: * ys - predictive mean
              * s2 - predictive variance

    Written by S.M. Kia
    """

    def __init__(self, configs):
        self.bsp = None
        self.model_type = configs["type"]
        self.configs = configs

    def get_modeler(self):
        """
        This used to return hbr or nnhbr, but now it returns hbr.
        Can be removed in a future release
        //TODO remove this in a future release
        """
        return hbr

    def transform_X(self, X):
        """
        Transform the covariates according to the model type

        :param X: N-by-P input matrix of P features for N subjects
        :return: transformed covariates
        """
        if self.model_type == "polynomial":
            Phi = create_poly_basis(X, self.configs["order"])
        elif self.model_type == "bspline":
            if self.bsp is None:
                self.bsp = bspline_fit(
                    X, self.configs["order"], self.configs["nknots"])
            bspline = bspline_transform(X, self.bsp)
            Phi = np.concatenate((X, bspline), axis=1)
        else:
            Phi = X
        return Phi

    def find_map(self, X, y, batch_effects, method="L-BFGS-B"):
        """
        Find the maximum a posteriori (MAP) estimate of the model parameters.

        This function transforms the data according to the model type, 
        and then uses the modeler to find the MAP estimate of the model parameters. 
        The results are stored in the instance variable `MAP`.

        :param X: N-by-P input matrix of P features for N subjects. This is the input data for the model.
        :param y: N-by-1 vector of outputs. This is the target data for the model.
        :param batch_effects: N-by-B matrix of B batch ids for N subjects. This represents the batch effects to be considered in the model.
        :param method: String representing the optimization method to use. Default is "L-BFGS-B".
        :return: A dictionary of MAP estimates.
        """
        X, y, batch_effects = expand_all(X, y, batch_effects)
        X = self.transform_X(X)
        modeler = self.get_modeler()
        with modeler(X, y, batch_effects, self.configs) as m:
            self.MAP = pm.find_MAP(method=method)
        return self.MAP

    def estimate(self, X, y, batch_effects, **kwargs):
        """
        Estimate the model parameters using the provided data.

        This function transforms the data according to the model type, 
        and then samples from the posterior using pymc. The results are stored 
        in the instance variable `idata`.

        :param X: N-by-P input matrix of P features for N subjects. This is the input data for the model.
        :param y: N-by-1 vector of outputs. This is the target data for the model.
        :param batch_effects: N-by-B matrix of B batch ids for N subjects. This represents the batch effects to be considered in the model.
        :param kwargs: Additional keyword arguments to be passed to the modeler.
        :return: idata. The results are also stored in the instance variable `self.idata`.
        """
        X, y, batch_effects = expand_all(X, y, batch_effects)
        X = self.transform_X(X)
        modeler = self.get_modeler()
        if hasattr(self, 'idata'):
            del self.idata
        with modeler(X, y, batch_effects, self.configs) as m:
            self.idata = pm.sample(
                draws=self.configs["n_samples"],
                tune=self.configs["n_tuning"],
                chains=self.configs["n_chains"],
                init=self.configs["init"],
                n_init=500000,
                cores=self.configs["cores"],
                nuts_sampler=self.configs["nuts_sampler"],
            )
        self.vars_to_sample = ['y_like']
        if self.configs['remove_datapoints_from_posterior']:
            chain = self.idata.posterior.coords['chain'].data
            draw = self.idata.posterior.coords['draw'].data
            for j in self.idata.posterior.variables.mapping.keys():
                if j.endswith('_samples'):
                    dummy_array = xarray.DataArray(data=np.zeros((len(chain), len(draw), 1)), coords={
                                                   'chain': chain, 'draw': draw, 'empty': np.array([0])}, name=j)
                    self.idata.posterior[j] = dummy_array
                    self.vars_to_sample.append(j)

            # zero-out all data
            for i in self.idata.constant_data.data_vars:
                self.idata.constant_data[i] *= 0
            for i in self.idata.observed_data.data_vars:
                self.idata.observed_data[i] *= 0

        return self.idata

    def predict(
        self, X, batch_effects, batch_effects_maps, pred="single", var_names=None, **kwargs
    ):
        """
        Make predictions from the model.

        This function expands the input data, transforms it according to the model type, 
        and then uses the modeler to make predictions. The results are stored in the instance variable `idata`.

        :param X: Covariates. This is the input data for the model.
        :param batch_effects: Batch effects corresponding to X. This represents the batch effects to be considered in the model.
        :param batch_effects_maps: A map from batch_effect values to indices. This is used to map the batch effects to the indices used by the model.
        :param pred: String representing the prediction method to use. Default is "single".
        :param var_names: List of variable names to consider in the prediction. If None or ['y_like'], self.vars_to_sample is used.
        :param kwargs: Additional keyword arguments to be passed to the modeler.
        :return: A 2-tuple of xarray datasets with the mean and variance of the posterior predictive distribution. The results are also stored in the instance variable `self.idata`.
        """
        X, batch_effects = expand_all(X, batch_effects)

        samples = self.configs["n_samples"]
        y = np.zeros([X.shape[0], 1])
        X = self.transform_X(X)
        modeler = self.get_modeler()

        # Make an array with occurences of all the values in be_train, but with the same size as be_test
        truncated_batch_effects_train = np.stack(
            [
                np.resize(
                    np.array(list(batch_effects_maps[i].keys())), X.shape[0])
                for i in range(batch_effects.shape[1])
            ],
            axis=1,
        )

        # See if a list of var_names is provided, set to self.vars_to_sample otherwise
        if (var_names is None) or (var_names == ['y_like']):
            var_names = self.vars_to_sample

        n_samples = X.shape[0]

        # Need to delete self.idata.posterior_predictive, otherwise, if it exists, it will not be overwritten
        if hasattr(self.idata, 'posterior_predictive'):
            del self.idata.posterior_predictive

        with modeler(X, y, truncated_batch_effects_train, self.configs) as model:
            # For each batch effect dim
            for i in range(batch_effects.shape[1]):
                # Make a map that maps batch effect values to their index
                valmap = batch_effects_maps[i]
                # Compute those indices for the test data
                indices = list(map(lambda x: valmap[x], batch_effects[:, i]))
                # Those indices need to be used by the model
                pm.set_data({f"batch_effect_{i}_data": indices})

            self.idata = pm.sample_posterior_predictive(
                trace=self.idata,
                extend_inferencedata=True,
                progressbar=True,
                var_names=var_names,
            )
        pred_mean = self.idata.posterior_predictive["y_like"].to_numpy().mean(
            axis=(0, 1))
        pred_var = self.idata.posterior_predictive["y_like"].to_numpy().var(
            axis=(0, 1))

        return pred_mean, pred_var

    def estimate_on_new_site(self, X, y, batch_effects):
        """
        Estimate the model parameters using the provided data for a new site.

        This function transforms the input data, then uses the modeler to estimate the model parameters. 
        The results are stored in the instance variable `idata`.

        :param X: Covariates. This is the input data for the model.
        :param y: Outputs. This is the target data for the model.
        :param batch_effects: Batch effects corresponding to X. This represents the batch effects to be considered in the model.
        :return: An inferencedata object containing samples from the posterior distribution.
        """
        X, y, batch_effects = expand_all(X, y, batch_effects)
        X = self.transform_X(X)
        modeler = self.get_modeler()
        with modeler(X, y, batch_effects, self.configs, idata=self.idata) as m:
            self.idata = pm.sample(
                self.configs["n_samples"],
                tune=self.configs["n_tuning"],
                chains=self.configs["n_chains"],
                target_accept=self.configs["target_accept"],
                init=self.configs["init"],
                n_init=500000,
                cores=self.configs["cores"],
                nuts_sampler=self.configs["nuts_sampler"],
            )
        return self.idata

    def predict_on_new_site(self, X, batch_effects):
        """
        Make predictions from the model for a new site.

        This function transforms the input data, then uses the modeler to make predictions. 
        The results are stored in the instance variable `idata`.

        :param X: Covariates. This is the input data for the model.
        :param batch_effects: Batch effects corresponding to X. This represents the batch effects to be considered in the model.
        :return: A tuple containing the mean and variance of the predictions. The results are also stored in the instance variable `self.idata`.
        """
        X, batch_effects = expand_all(X, batch_effects)
        samples = self.configs["n_samples"]
        y = np.zeros([X.shape[0], 1])
        X = self.transform_X(X)
        modeler = self.get_modeler()
        with modeler(X, y, batch_effects, self.configs, idata=self.idata):
            self.idata = pm.sample_posterior_predictive(
                self.idata, extend_inferencedata=True, progressbar=True, var_names=self.vars_to_sample
            )
        pred_mean = self.idata.posterior_predictive["y_like"].mean(axis=(0, 1))
        pred_var = self.idata.posterior_predictive["y_like"].var(axis=(0, 1))

        return pred_mean, pred_var

    def generate(self, X, batch_effects, samples):
        """
        Generate samples from the posterior predictive distribution.

        This function expands and transforms the input data, then uses the modeler to generate samples from the posterior predictive distribution. 

        :param X: Covariates. This is the input data for the model.
        :param batch_effects: Batch effects corresponding to X. This represents the batch effects to be considered in the model.
        :param samples: Number of samples to generate. This number of samples is generated for each input sample.
        :return: A tuple containing the expanded and repeated X, batch_effects, and the generated samples.
        """
        X, batch_effects = expand_all(X, batch_effects)

        y = np.zeros([X.shape[0], 1])

        X = self.transform_X(X)
        modeler = self.get_modeler()
        with modeler(X, y, batch_effects, self.configs):
            ppc = pm.sample_posterior_predictive(self.idata, progressbar=True)
        generated_samples = np.reshape(
            ppc.posterior_predictive["y_like"].squeeze().T, [
                X.shape[0] * samples, 1]
        )
        X = np.repeat(X, samples)
        if len(X.shape) == 1:
            X = np.expand_dims(X, axis=1)
        batch_effects = np.repeat(batch_effects, samples, axis=0)
        if len(batch_effects.shape) == 1:
            batch_effects = np.expand_dims(batch_effects, axis=1)
        return X, batch_effects, generated_samples

    def sample_prior_predictive(self, X, batch_effects, samples, y=None, idata=None):
        """
        Sample from the prior predictive distribution.

        This function transforms the input data, then uses the modeler to sample from the prior predictive distribution. 

        :param X: Covariates. This is the input data for the model.
        :param batch_effects: Batch effects corresponding to X. This represents the batch effects to be considered in the model.
        :param samples: Number of samples to generate. This number of samples is generated for each input sample.
        :param y: Outputs. If None, a zero array of appropriate shape is created.
        :param idata: An xarray dataset with the posterior distribution. If None, self.idata is used if it exists.
        :return: An xarray dataset with the prior predictive distribution. The results are also stored in the instance variable `self.idata`.
        """
        if y is None:
            y = np.zeros([X.shape[0], 1])
        X, y, batch_effects = expand_all(X, y, batch_effects)

        X = self.transform_X(X)
        modeler = self.get_modeler()
        with modeler(X, y, batch_effects, self.configs, idata):
            self.idata = pm.sample_prior_predictive(samples=samples)
        return self.idata

    def get_model(self, X, y, batch_effects):
        """
        Get the model for the given data.

        This function expands and transforms the input data, then creates a pymc model using the hbr method

        :param X: Covariates. This is the input data for the model.
        :param y: Outputs. This is the target data for the model.
        :param batch_effects: Batch effects corresponding to X. This represents the batch effects to be considered in the model.
        :return: The model for the given data.
        """
        X, y, batch_effects = expand_all(X, y, batch_effects)
        modeler = self.get_modeler()
        X = self.transform_X(X)
        idata = self.idata if hasattr(self, "idata") else None
        return modeler(X, y, batch_effects, self.configs, idata=idata)

    def create_dummy_inputs(self, covariate_ranges=[[0.1, 0.9, 0.01]]):
        """
        Create dummy inputs for the model.

        This function generates a Cartesian product of the provided covariate ranges and repeats it for each batch effect. 
        It also generates a Cartesian product of the batch effect indices and repeats it for each input sample.

        :param covariate_ranges: List of lists, where each inner list represents the range and step size of a covariate. Default is [[0.1, 0.9, 0.01]].
        :return: A tuple containing the dummy input data and the dummy batch effects.
        """
        arrays = []
        for i in range(len(covariate_ranges)):
            arrays.append(
                np.arange(
                    covariate_ranges[i][0],
                    covariate_ranges[i][1],
                    covariate_ranges[i][2],
                )
            )
        X = cartesian_product(arrays)
        X_dummy = np.concatenate(
            [X for i in range(np.prod(self.batch_effects_size))])
        arrays = []
        for i in range(self.batch_effects_num):
            arrays.append(np.arange(0, self.batch_effects_size[i]))
        batch_effects = cartesian_product(arrays)
        batch_effects_dummy = np.repeat(batch_effects, X.shape[0], axis=0)
        return X_dummy, batch_effects_dummy

    def Rhats(self, var_names=None, thin=1, resolution=100):
        """
        Get Rhat of posterior samples as function of sampling iteration.

        This function extracts the posterior samples from the instance variable `idata`, computes the Rhat statistic for each variable and sampling iteration, and returns a dictionary of Rhat values.

        :param var_names: List of variable names to consider. If None, all variables in `idata` are used.
        :param thin: Integer representing the thinning factor for the samples. Default is 1.
        :param resolution: Integer representing the number of points at which to compute the Rhat statistic. Default is 100.
        :return: A dictionary where the keys are variable names and the values are arrays of Rhat values.
        """
        idata = self.idata
        testvars = az.extract(idata, group='posterior',
                              var_names=var_names, combined=False)
        testvar_names = [var for var in list(
            testvars.data_vars.keys()) if not '_samples' in var]
        rhat_dict = {}
        for var_name in testvar_names:
            var = np.stack(testvars[var_name].to_numpy())[:, ::thin]
            var = var.reshape((var.shape[0], var.shape[1], -1))
            vardim = var.shape[2]
            interval_skip = var.shape[1]//resolution
            rhats_var = np.zeros((resolution, vardim))
            for v in range(vardim):
                for j in range(resolution):
                    rhats_var[j, v] = az.rhat(var[:, :j*interval_skip, v])
            rhat_dict[var_name] = rhats_var
        return rhat_dict


class Prior:
    """
    A wrapper class for a PyMC distribution.
    - creates a fitted distribution from the idata, if one is present
    - overloads the __getitem__ function with something that switches between indexing or not, based on the shape
    """

    def __init__(self, name, dist, params, pb, has_random_effect=False) -> None:
        """
        Initialize the Prior object.

        This function initializes the Prior object with the given name, distribution, parameters, and model. 
        It also sets a flag indicating whether the prior has a random effect.

        :param name: String representing the name of the prior.
        :param dist: String representing the type of the distribution.
        :param params: Dictionary of parameters for the distribution.
        :param pb: The model object.
        :param has_random_effect: Boolean indicating whether the prior has a random effect. Default is False.
        """
        self.dist = None
        self.name = name
        self.has_random_effect = has_random_effect
        self.distmap = {
            "normal": pm.Normal,
            "hnormal": pm.HalfNormal,
            "gamma": pm.Gamma,
            "uniform": pm.Uniform,
            "igamma": pm.InverseGamma,
            "hcauchy": pm.HalfCauchy,
            "hstudt": pm.HalfStudentT,
            "studt": pm.StudentT,
            "lognormal": pm.Lognormal,
        }
        self.make_dist(dist, params, pb)

    def make_dist(self, dist, params, pb):
        """
        Create a PyMC distribution.

        This function creates a PyMC distribution. If there is an `idata` present, the distribution is fitted to the `idata`. 
        If there isn't an `idata`, the prior is parameterized by the values in `params`.

        :param dist: String representing the type of the distribution.
        :param params: List of parameters for the distribution.
        :param pb: The model object.
        """
        with pb.model as m:
            if pb.idata is not None:
                # Get samples
                samples = az.extract(pb.idata, var_names=self.name)
                # Define mapping to new shape

                def get_new_dim_size(tup):
                    oldsize, name = tup
                    if name.startswith('batch_effect_'):
                        ind = pb.batch_effect_dim_names.index(name)
                        return len(np.unique(pb.batch_effect_indices[ind].container.data))
                    return oldsize

                new_shape = list(
                    map(get_new_dim_size, zip(samples.shape, samples.dims)))
                if len(new_shape) == 1:
                    new_shape = None
                else:
                    new_shape = new_shape[:-1]
                self.dist = from_posterior(
                    param=self.name,
                    samples=samples.to_numpy(),
                    shape=new_shape,
                    distribution=dist,
                    freedom=pb.configs["freedom"],
                )

            else:
                dims = []
                if self.has_random_effect:
                    dims = dims + pb.batch_effect_dim_names
                if self.name.startswith("slope") or self.name.startswith("offset_slope"):
                    dims = dims + ["basis_functions"]
                if dims == []:
                    self.dist = self.distmap[dist](self.name, *params)
                else:
                    self.dist = self.distmap[dist](
                        self.name, *params, dims=dims)

    def __getitem__(self, idx):
        """
        Retrieve the distribution for a specific batch effect.

        This function retrieves the distribution for a specific batch effect. 
        If the prior does not model batch effects, this should return the same value for each index.

        :param idx: Index of the batch effect.
        :return: The distribution for the specified batch effect.
        """
        assert self.dist is not None, "Distribution not initialized"
        if self.has_random_effect:
            return self.dist[idx]
        else:
            return self.dist


class ParamBuilder:
    """
    A class that simplifies the construction of parameterizations.
    It has a lot of attributes necessary for creating the model, including the data, but it is never saved with the model.
    It also contains a lot of decision logic for creating the parameterizations.
    """

    def __init__(self, X, y, batch_effects, idata, configs):
        """
        :param model: model to attach all the distributions to
        :param X: Covariates
        :param y: IDPs
        :param batch_effects: array of batch effects
        :param idata:  idem
        :param configs: idem
        """
        self.model = None  # Needs to be set later, because coords need to be passed at construction of Model
        self.X = X
        self.n_basis_functions = X.shape[1]
        self.y = y
        self.batch_effects = batch_effects.astype(np.int16)
        self.idata: az.InferenceData = idata
        self.configs = configs

        self.y_shape = y.shape
        self.n_ys = y.shape[0]
        self.batch_effects_num = batch_effects.shape[1]

        self.batch_effect_dim_names = []
        self.batch_effect_indices = []
        self.coords = OrderedDict()
        self.coords["basis_functions"] = np.arange(self.n_basis_functions)

        for i in range(self.batch_effects_num):
            batch_effect_dim_name = f"batch_effect_{i}"
            self.batch_effect_dim_names.append(batch_effect_dim_name)
            this_be_values, this_be_indices = np.unique(
                self.batch_effects[:, i], return_inverse=True
            )
            self.coords[batch_effect_dim_name] = this_be_values
            self.batch_effect_indices.append(this_be_indices)

    def make_param(self, name, **kwargs):
        """
        Create a parameterization based on the configuration.

        This function creates a parameterization based on the configuration. 
        If the configuration specifies a linear parameterization, it creates a slope and intercept and uses those to make a linear parameterization. 
        If the configuration specifies a random parameterization, it creates a random parameterization, either centered or non-centered. 
        Otherwise, it creates a fixed parameterization.

        :param name: String representing the name of the parameter.
        :param kwargs: Additional keyword arguments to be passed to the parameterization.
        :return: The created parameterization.
        """
        if self.configs.get(f"linear_{name}", False):
            # First make a slope and intercept, and use those to make a linear parameterization
            slope_parameterization = self.make_param(f"slope_{name}", **kwargs)
            intercept_parameterization = self.make_param(
                f"intercept_{name}", **kwargs)
            return LinearParameterization(
                name=name,
                slope_parameterization=slope_parameterization,
                intercept_parameterization=intercept_parameterization,
                **kwargs,
            )

        elif self.configs.get(f"random_{name}", False):
            if self.configs.get(f"centered_{name}", True):
                return CentralRandomFixedParameterization(name=name, pb=self, **kwargs)
            else:
                return NonCentralRandomFixedParameterization(
                    name=name, pb=self, **kwargs
                )
        else:
            return FixedParameterization(name=name, pb=self, **kwargs)


class Parameterization:
    """
    This is the top-level parameterization class from which all the other parameterizations inherit.
    """

    def __init__(self, name):
        """
        Initialize the Parameterization object.

        This function initializes the Parameterization object with the given name.

        :param name: String representing the name of the parameterization.
        """
        self.name = name
        # print(name, type(self))

    def get_samples(self, pb):
        """
        Get samples from the parameterization.

        This function should be overridden by subclasses to provide specific sampling methods.

        :param pb: The ParamBuilder object.
        :return: None. This method should be overridden by subclasses.
        """
        pass


class FixedParameterization(Parameterization):
    """
    A parameterization that takes a single value for all input. 

    It does not depend on anything except its hyperparameters. This class inherits from the Parameterization class.
    """

    def __init__(self, name, pb: ParamBuilder, **kwargs):
        """
        Initialize the FixedParameterization object.

        This function initializes the FixedParameterization object with the given name, ParamBuilder object, and additional arguments.

        :param name: String representing the name of the parameterization.
        :param pb: The ParamBuilder object.
        :param kwargs: Additional keyword arguments to be passed to the parameterization.
        """
        super().__init__(name)
        dist = kwargs.get(f"{name}_dist", "normal")
        params = kwargs.get(f"{name}_params", (0.0, 1.0))
        self.dist = Prior(name, dist, params, pb)

    def get_samples(self, pb):
        """
        Get samples from the parameterization.

        This function gets samples from the parameterization using the ParamBuilder object.

        :param pb: The ParamBuilder object.
        :return: The samples from the parameterization.
        """
        with pb.model:
            return self.dist[0]


class CentralRandomFixedParameterization(Parameterization):
    """
    A parameterization that is fixed for each batch effect. 

    This is sampled in a central fashion; the values are sampled from normal distribution with a group mean and group variance
    """

    def __init__(self, name, pb: ParamBuilder, **kwargs):
        """
        Initialize the CentralRandomFixedParameterization object.

        This function initializes the CentralRandomFixedParameterization object with the given name, ParamBuilder object, and additional arguments.

        :param name: String representing the name of the parameterization.
        :param pb: The ParamBuilder object.
        :param kwargs: Additional keyword arguments to be passed to the parameterization.
        """
        super().__init__(name)

        # Normal distribution is default for mean
        mu_dist = kwargs.get(f"mu_{name}_dist", "normal")
        mu_params = kwargs.get(f"mu_{name}_params", (0.0, 1.0))
        mu_prior = Prior(f"mu_{name}", mu_dist, mu_params, pb)

        # HalfNormal is default for sigma
        sigma_dist = kwargs.get(f"sigma_{name}_dist", "hnormal")
        sigma_params = kwargs.get(f"sigma_{name}_params", (1.0,))
        sigma_prior = Prior(f"sigma_{name}", sigma_dist, sigma_params, pb)

        dims = (
            [*pb.batch_effect_dim_names, "basis_functions"]
            if self.name.startswith("slope")
            else pb.batch_effect_dim_names
        )
        self.dist = pm.Normal(
            name=name,
            mu=mu_prior.dist,
            sigma=sigma_prior.dist,
            dims=dims,
        )

    def get_samples(self, pb: ParamBuilder):
        """
        Get samples from the parameterization.

        This function gets samples from the parameterization using the ParamBuilder object.

        :param pb: The ParamBuilder object.
        :return: The samples from the parameterization.
        """
        with pb.model:
            return self.dist[pb.batch_effect_indices]



class NonCentralRandomFixedParameterization(Parameterization):
    """
    A parameterization that is fixed for each batch effect. This is sampled in a non-central fashion;
    the values are a sum of a group mean and noise values scaled with a group scaling factor
    """

    def __init__(self, name, pb: ParamBuilder, **kwargs):
        """
        Initialize the NonCentralRandomFixedParameterization object.

        This function initializes the NonCentralRandomFixedParameterization object with the given name, ParamBuilder object, and additional arguments.

        :param name: String representing the name of the parameterization.
        :param pb: The ParamBuilder object.
        :param kwargs: Additional keyword arguments to be passed to the parameterization.
        """
        super().__init__(name)

        # Normal distribution is default for mean
        mu_dist = kwargs.get(f"mu_{name}_dist", "normal")
        mu_params = kwargs.get(f"mu_{name}_params", (0.0, 1.0))
        mu_prior = Prior(f"mu_{name}", mu_dist, mu_params, pb)

        # HalfNormal is default for sigma
        sigma_dist = kwargs.get(f"sigma_{name}_dist", "hnormal")
        sigma_params = kwargs.get(f"sigma_{name}_params", (1.0,))
        sigma_prior = Prior(f"sigma_{name}", sigma_dist, sigma_params, pb)

        # Normal is default for offset
        offset_dist = kwargs.get(f"offset_{name}_dist", "normal")
        offset_params = kwargs.get(f"offset_{name}_params", (0.0, 1.0))
        offset_prior = Prior(
            f"offset_{name}", offset_dist, offset_params, pb, has_random_effect=True
        )
        dims = (
            [*pb.batch_effect_dim_names, "basis_functions"]
            if self.name.startswith("slope")
            else pb.batch_effect_dim_names
        )
        self.dist = pm.Deterministic(
            name=name,
            var=mu_prior.dist + sigma_prior.dist * offset_prior.dist,
            dims=dims,
        )

    def get_samples(self, pb: ParamBuilder):
        """
        Get samples from the parameterization.

        This function gets samples from the parameterization using the ParamBuilder object.

        :param pb: The ParamBuilder object.
        :return: The samples from the parameterization.
        """
        with pb.model:
            return self.dist[pb.batch_effect_indices]


class LinearParameterization(Parameterization):
    """
    This class inherits from the Parameterization class and represents a parameterization that can model a linear dependence on X.

    """

    def __init__(
        self, name, slope_parameterization, intercept_parameterization, **kwargs
    ):
        """
        Initialize the LinearParameterization object.

        This function initializes the LinearParameterization object with the given name, slope parameterization, intercept parameterization, and additional arguments.

        :param name: String representing the name of the parameterization.
        :param slope_parameterization: An instance of a Parameterization subclass representing the slope.
        :param intercept_parameterization: An instance of a Parameterization subclass representing the intercept.
        :param kwargs: Additional keyword arguments to be passed to the parameterization.
        """
        super().__init__(name)
        self.slope_parameterization = slope_parameterization
        self.intercept_parameterization = intercept_parameterization

    def get_samples(self, pb):
        """
        Get samples from the parameterization.

        This function gets samples from the parameterization using the ParamBuilder object. It computes the samples as the sum of the intercept and the product of X and the slope.

        :param pb: The ParamBuilder object.
        :return: The samples from the parameterization.
        """
        with pb.model:
            intercept_samples = self.intercept_parameterization.get_samples(pb)
            slope_samples = self.slope_parameterization.get_samples(pb)

            if pb.configs[f"random_slope_{self.name}"]:
                if slope_samples.shape.eval()[1] > 1:
                    slope = pm.math.sum(
                        pb.X * slope_samples, axis=1)
                else:
                    slope = pb.X *slope_samples
            else:
                slope = pb.X @ slope_samples

            samples = pm.math.flatten(intercept_samples) + pm.math.flatten(slope)
            return samples


def get_design_matrix(X, nm, basis="linear"):
    """
    Get the design matrix for the given data.

    This function gets the design matrix for the given data.

    :param X: Covariates. This is the input data for the model.
    :param nm: A normative model.
    :param basis: String representing the basis to use. Default is "linear".
    """
    if basis == "bspline":
        Phi = bspline_transform(X, nm.hbr.bsp)
    elif basis == "polynomial":
        Phi = create_poly_basis(X, 3)
    else:
        Phi = X
    return Phi


def nn_hbr(X, y, batch_effects, batch_effects_size, configs, idata=None):
    n_hidden = configs["nn_hidden_neuron_num"]
    n_layers = configs["nn_hidden_layers_num"]
    feature_num = X.shape[1]
    batch_effects_num = batch_effects.shape[1]
    all_idx = []
    for i in range(batch_effects_num):
        all_idx.append(np.int16(np.unique(batch_effects[:, i])))
    be_idx = list(product(*all_idx))

    # Initialize random weights between each layer for the mu:
    init_1 = pm.floatX(
        np.random.randn(feature_num, n_hidden) * np.sqrt(1 / feature_num)
    )
    init_out = pm.floatX(np.random.randn(n_hidden) * np.sqrt(1 / n_hidden))

    std_init_1 = pm.floatX(np.random.rand(feature_num, n_hidden))
    std_init_out = pm.floatX(np.random.rand(n_hidden))

    # And initialize random weights between each layer for sigma_noise:
    init_1_noise = pm.floatX(
        np.random.randn(feature_num, n_hidden) * np.sqrt(1 / feature_num)
    )
    init_out_noise = pm.floatX(np.random.randn(
        n_hidden) * np.sqrt(1 / n_hidden))

    std_init_1_noise = pm.floatX(np.random.rand(feature_num, n_hidden))
    std_init_out_noise = pm.floatX(np.random.rand(n_hidden))

    # If there are two hidden layers, then initialize weights for the second layer:
    if n_layers == 2:
        init_2 = pm.floatX(np.random.randn(
            n_hidden, n_hidden) * np.sqrt(1 / n_hidden))
        std_init_2 = pm.floatX(np.random.rand(n_hidden, n_hidden))
        init_2_noise = pm.floatX(
            np.random.randn(n_hidden, n_hidden) * np.sqrt(1 / n_hidden)
        )
        std_init_2_noise = pm.floatX(np.random.rand(n_hidden, n_hidden))

    with pm.Model() as model:
        X = pm.Data("X", X)
        y = pm.Data("y", y)

        if idata is not None:  # Used when estimating/predicting on a new site
            weights_in_1_grp = from_posterior(
                "w_in_1_grp",
                idata["w_in_1_grp"],
                distribution="normal",
                freedom=configs["freedom"],
            )

            weights_in_1_grp_sd = from_posterior(
                "w_in_1_grp_sd",
                idata["w_in_1_grp_sd"],
                distribution="hcauchy",
                freedom=configs["freedom"],
            )

            if n_layers == 2:
                weights_1_2_grp = from_posterior(
                    "w_1_2_grp",
                    idata["w_1_2_grp"],
                    distribution="normal",
                    freedom=configs["freedom"],
                )

                weights_1_2_grp_sd = from_posterior(
                    "w_1_2_grp_sd",
                    idata["w_1_2_grp_sd"],
                    distribution="hcauchy",
                    freedom=configs["freedom"],
                )

            weights_2_out_grp = from_posterior(
                "w_2_out_grp",
                idata["w_2_out_grp"],
                distribution="normal",
                freedom=configs["freedom"],
            )

            weights_2_out_grp_sd = from_posterior(
                "w_2_out_grp_sd",
                idata["w_2_out_grp_sd"],
                distribution="hcauchy",
                freedom=configs["freedom"],
            )

            mu_prior_intercept = from_posterior(
                "mu_prior_intercept",
                idata["mu_prior_intercept"],
                distribution="normal",
                freedom=configs["freedom"],
            )
            sigma_prior_intercept = from_posterior(
                "sigma_prior_intercept",
                idata["sigma_prior_intercept"],
                distribution="hcauchy",
                freedom=configs["freedom"],
            )

        else:
            # Group the mean distribution for input to the hidden layer:
            weights_in_1_grp = pm.Normal(
                "w_in_1_grp", 0, sd=1, shape=(feature_num, n_hidden), testval=init_1
            )

            # Group standard deviation:
            weights_in_1_grp_sd = pm.HalfCauchy(
                "w_in_1_grp_sd", 1.0, shape=(feature_num, n_hidden), testval=std_init_1
            )

            if n_layers == 2:
                # Group the mean distribution for hidden layer 1 to hidden layer 2:
                weights_1_2_grp = pm.Normal(
                    "w_1_2_grp", 0, sd=1, shape=(n_hidden, n_hidden), testval=init_2
                )

                # Group standard deviation:
                weights_1_2_grp_sd = pm.HalfCauchy(
                    "w_1_2_grp_sd", 1.0, shape=(n_hidden, n_hidden), testval=std_init_2
                )

            # Group the mean distribution for hidden to output:
            weights_2_out_grp = pm.Normal(
                "w_2_out_grp", 0, sd=1, shape=(n_hidden,), testval=init_out
            )

            # Group standard deviation:
            weights_2_out_grp_sd = pm.HalfCauchy(
                "w_2_out_grp_sd", 1.0, shape=(n_hidden,), testval=std_init_out
            )

            # mu_prior_intercept = pm.Uniform('mu_prior_intercept', lower=-100, upper=100)
            mu_prior_intercept = pm.Normal(
                "mu_prior_intercept", mu=0.0, sigma=1e3)
            sigma_prior_intercept = pm.HalfCauchy("sigma_prior_intercept", 5)

        # Now create separate weights for each group, by doing
        # weights * group_sd + group_mean, we make sure the new weights are
        # coming from the (group_mean, group_sd) distribution.
        weights_in_1_raw = pm.Normal(
            "w_in_1", 0, sd=1, shape=(batch_effects_size + [feature_num, n_hidden])
        )
        weights_in_1 = weights_in_1_raw * weights_in_1_grp_sd + weights_in_1_grp

        if n_layers == 2:
            weights_1_2_raw = pm.Normal(
                "w_1_2", 0, sd=1, shape=(batch_effects_size + [n_hidden, n_hidden])
            )
            weights_1_2 = weights_1_2_raw * weights_1_2_grp_sd + weights_1_2_grp

        weights_2_out_raw = pm.Normal(
            "w_2_out", 0, sd=1, shape=(batch_effects_size + [n_hidden])
        )
        weights_2_out = weights_2_out_raw * weights_2_out_grp_sd + weights_2_out_grp

        intercepts_offset = pm.Normal(
            "intercepts_offset", mu=0, sd=1, shape=(batch_effects_size)
        )

        intercepts = pm.Deterministic(
            "intercepts", intercepts_offset + mu_prior_intercept * sigma_prior_intercept
        )

        # Build the neural network and estimate y_hat:
        y_hat = pytensor.tensor.zeros(y.shape)
        for be in be_idx:
            # Find the indices corresponding to 'group be':
            a = []
            for i, b in enumerate(be):
                a.append(batch_effects[:, i] == b)
            idx = reduce(np.logical_and, a).nonzero()
            if idx[0].shape[0] != 0:
                act_1 = pm.math.tanh(pytensor.tensor.dot(
                    X[idx, :], weights_in_1[be]))
                if n_layers == 2:
                    act_2 = pm.math.tanh(
                        pytensor.tensor.dot(act_1, weights_1_2[be]))
                    y_hat = pytensor.tensor.set_subtensor(
                        y_hat[idx, 0],
                        intercepts[be] +
                        pytensor.tensor.dot(act_2, weights_2_out[be]),
                    )
                else:
                    y_hat = pytensor.tensor.set_subtensor(
                        y_hat[idx, 0],
                        intercepts[be] +
                        pytensor.tensor.dot(act_1, weights_2_out[be]),
                    )

        # If we want to estimate varying noise terms across groups:
        if configs["random_noise"]:
            if configs["hetero_noise"]:
                if idata is not None:  # # Used when estimating/predicting on a new site
                    weights_in_1_grp_noise = from_posterior(
                        "w_in_1_grp_noise",
                        idata["w_in_1_grp_noise"],
                        distribution="normal",
                        freedom=configs["freedom"],
                    )

                    weights_in_1_grp_sd_noise = from_posterior(
                        "w_in_1_grp_sd_noise",
                        idata["w_in_1_grp_sd_noise"],
                        distribution="hcauchy",
                        freedom=configs["freedom"],
                    )

                    if n_layers == 2:
                        weights_1_2_grp_noise = from_posterior(
                            "w_1_2_grp_noise",
                            idata["w_1_2_grp_noise"],
                            distribution="normal",
                            freedom=configs["freedom"],
                        )

                        weights_1_2_grp_sd_noise = from_posterior(
                            "w_1_2_grp_sd_noise",
                            idata["w_1_2_grp_sd_noise"],
                            distribution="hcauchy",
                            freedom=configs["freedom"],
                        )

                    weights_2_out_grp_noise = from_posterior(
                        "w_2_out_grp_noise",
                        idata["w_2_out_grp_noise"],
                        distribution="normal",
                        freedom=configs["freedom"],
                    )

                    weights_2_out_grp_sd_noise = from_posterior(
                        "w_2_out_grp_sd_noise",
                        idata["w_2_out_grp_sd_noise"],
                        distribution="hcauchy",
                        freedom=configs["freedom"],
                    )

                else:
                    # The input layer to the first hidden layer:
                    weights_in_1_grp_noise = pm.Normal(
                        "w_in_1_grp_noise",
                        0,
                        sd=1,
                        shape=(feature_num, n_hidden),
                        testval=init_1_noise,
                    )
                    weights_in_1_grp_sd_noise = pm.HalfCauchy(
                        "w_in_1_grp_sd_noise",
                        1,
                        shape=(feature_num, n_hidden),
                        testval=std_init_1_noise,
                    )

                    # The first hidden layer to second hidden layer:
                    if n_layers == 2:
                        weights_1_2_grp_noise = pm.Normal(
                            "w_1_2_grp_noise",
                            0,
                            sd=1,
                            shape=(n_hidden, n_hidden),
                            testval=init_2_noise,
                        )
                        weights_1_2_grp_sd_noise = pm.HalfCauchy(
                            "w_1_2_grp_sd_noise",
                            1,
                            shape=(n_hidden, n_hidden),
                            testval=std_init_2_noise,
                        )

                    # The second hidden layer to output layer:
                    weights_2_out_grp_noise = pm.Normal(
                        "w_2_out_grp_noise",
                        0,
                        sd=1,
                        shape=(n_hidden,),
                        testval=init_out_noise,
                    )
                    weights_2_out_grp_sd_noise = pm.HalfCauchy(
                        "w_2_out_grp_sd_noise",
                        1,
                        shape=(n_hidden,),
                        testval=std_init_out_noise,
                    )

                    # mu_prior_intercept_noise = pm.HalfNormal('mu_prior_intercept_noise', sigma=1e3)
                    # sigma_prior_intercept_noise = pm.HalfCauchy('sigma_prior_intercept_noise', 5)

                # Now create separate weights for each group:
                weights_in_1_raw_noise = pm.Normal(
                    "w_in_1_noise",
                    0,
                    sd=1,
                    shape=(batch_effects_size + [feature_num, n_hidden]),
                )
                weights_in_1_noise = (
                    weights_in_1_raw_noise * weights_in_1_grp_sd_noise
                    + weights_in_1_grp_noise
                )

                if n_layers == 2:
                    weights_1_2_raw_noise = pm.Normal(
                        "w_1_2_noise",
                        0,
                        sd=1,
                        shape=(batch_effects_size + [n_hidden, n_hidden]),
                    )
                    weights_1_2_noise = (
                        weights_1_2_raw_noise * weights_1_2_grp_sd_noise
                        + weights_1_2_grp_noise
                    )

                weights_2_out_raw_noise = pm.Normal(
                    "w_2_out_noise", 0, sd=1, shape=(batch_effects_size + [n_hidden])
                )
                weights_2_out_noise = (
                    weights_2_out_raw_noise * weights_2_out_grp_sd_noise
                    + weights_2_out_grp_noise
                )

                # intercepts_offset_noise = pm.Normal('intercepts_offset_noise', mu=0, sd=1,
                #                          shape=(batch_effects_size))

                # intercepts_noise = pm.Deterministic('intercepts_noise', mu_prior_intercept_noise +
                #                      intercepts_offset_noise * sigma_prior_intercept_noise)

                # Build the neural network and estimate the sigma_y:
                sigma_y = pytensor.tensor.zeros(y.shape)
                for be in be_idx:
                    a = []
                    for i, b in enumerate(be):
                        a.append(batch_effects[:, i] == b)
                    idx = reduce(np.logical_and, a).nonzero()
                    if idx[0].shape[0] != 0:
                        act_1_noise = pm.math.sigmoid(
                            pytensor.tensor.dot(
                                X[idx, :], weights_in_1_noise[be])
                        )
                        if n_layers == 2:
                            act_2_noise = pm.math.sigmoid(
                                pytensor.tensor.dot(
                                    act_1_noise, weights_1_2_noise[be])
                            )
                            temp = (
                                pm.math.log1pexp(
                                    pytensor.tensor.dot(
                                        act_2_noise, weights_2_out_noise[be]
                                    )
                                )
                                + 1e-5
                            )
                        else:
                            temp = (
                                pm.math.log1pexp(
                                    pytensor.tensor.dot(
                                        act_1_noise, weights_2_out_noise[be]
                                    )
                                )
                                + 1e-5
                            )
                        sigma_y = pytensor.tensor.set_subtensor(
                            sigma_y[idx, 0], temp)

            else:  # homoscedastic noise:
                if idata is not None:  # Used for transferring the priors
                    upper_bound = np.percentile(idata["sigma_noise"], 95)
                    sigma_noise = pm.Uniform(
                        "sigma_noise",
                        lower=0,
                        upper=2 * upper_bound,
                        shape=(batch_effects_size),
                    )
                else:
                    sigma_noise = pm.Uniform(
                        "sigma_noise", lower=0, upper=100, shape=(batch_effects_size)
                    )

                sigma_y = pytensor.tensor.zeros(y.shape)
                for be in be_idx:
                    a = []
                    for i, b in enumerate(be):
                        a.append(batch_effects[:, i] == b)
                    idx = reduce(np.logical_and, a).nonzero()
                    if idx[0].shape[0] != 0:
                        sigma_y = pytensor.tensor.set_subtensor(
                            sigma_y[idx, 0], sigma_noise[be]
                        )

        else:  # do not allow for random noise terms across groups:
            if idata is not None:  # Used for transferring the priors
                upper_bound = np.percentile(idata["sigma_noise"], 95)
                sigma_noise = pm.Uniform(
                    "sigma_noise", lower=0, upper=2 * upper_bound)
            else:
                sigma_noise = pm.Uniform("sigma_noise", lower=0, upper=100)
            sigma_y = pytensor.tensor.zeros(y.shape)
            for be in be_idx:
                a = []
                for i, b in enumerate(be):
                    a.append(batch_effects[:, i] == b)
                idx = reduce(np.logical_and, a).nonzero()
                if idx[0].shape[0] != 0:
                    sigma_y = pytensor.tensor.set_subtensor(
                        sigma_y[idx, 0], sigma_noise
                    )

        if configs["skewed_likelihood"]:
            skewness = pm.Uniform(
                "skewness", lower=-10, upper=10, shape=(batch_effects_size)
            )
            alpha = pytensor.tensor.zeros(y.shape)
            for be in be_idx:
                a = []
                for i, b in enumerate(be):
                    a.append(batch_effects[:, i] == b)
                idx = reduce(np.logical_and, a).nonzero()
                if idx[0].shape[0] != 0:
                    alpha = pytensor.tensor.set_subtensor(
                        alpha[idx, 0], skewness[be])
        else:
            alpha = 0  # symmetrical normal distribution

        y_like = pm.SkewNormal(
            "y_like", mu=y_hat, sigma=sigma_y, alpha=alpha, observed=y
        )

    return model<|MERGE_RESOLUTION|>--- conflicted
+++ resolved
@@ -225,13 +225,12 @@
         return None
 
     with pm.Model(coords=pb.coords) as model:
-<<<<<<< HEAD
         model.add_coord("datapoints", np.arange(X.shape[0]))
-=======
+        X = pm.Data("X", X, dims=("datapoints", "basis_functions"))
         model.add_coord("datapoints", np.arange(X.shape[0]), mutable=True)
->>>>>>> e708f379
         X = pm.Data("X", X, dims=("datapoints", "basis_functions"))
         pb.X = X
+        y = pm.Data("y", np.squeeze(y), dims="datapoints")
         y = pm.Data("y", np.squeeze(y), dims="datapoints")
         pb.model = model
         pb.batch_effect_indices = tuple(
