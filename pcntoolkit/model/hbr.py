--- conflicted
+++ resolved
@@ -190,15 +190,7 @@
             For example, the softplus applied to sigma here is also applied in util.hbr_utils.forward
             """
             SHASH_map = {'SHASHb':SHASHb,'SHASHo':SHASHo,'SHASHo2':SHASHo2}
-<<<<<<< HEAD
-            mu = pb.make_param("mu").get_samples(pb)
-            sigma = pb.make_param("sigma", intercept_sigma_params = (1., 1.)).get_samples(pb)
-            sigma_plus = pm.math.log(1+pm.math.exp(sigma))
-            epsilon = pb.make_param("epsilon").get_samples(pb)
-            delta = pb.make_param("delta", intercept_delta_params=(1., 1.)).get_samples(pb)
-            delta_plus = pm.math.log(1+pm.math.exp(delta)) + 0.3
-            y_like = SHASH_map[configs['likelihood']]('y_like', mu=mu, sigma=sigma_plus, epsilon=epsilon, delta=delta_plus, observed = y)
-=======
+
             mu =            pb.make_param("mu",         slope_mu_params = (0.,3.), mu_intercept_mu_params=(0.,1.), sigma_intercept_mu_params = (1.,)).get_samples(pb)
             sigma =         pb.make_param("sigma",      sigma_params = (1.,2.),    slope_sigma_params=(0.,1.),     intercept_sigma_params = (1., 1.)).get_samples(pb)
             sigma_plus =    pm.math.log(1+pm.math.exp(sigma))
@@ -206,7 +198,6 @@
             delta =         pb.make_param("delta",      delta_params=(1.5,2.),     slope_delta_params=(0.,1),   intercept_delta_params=(2., 1)).get_samples(pb)
             delta_plus =    pm.math.log(1+pm.math.exp(delta)) + 0.3
             y_like = SHASH_map[configs['likelihood']]('y', mu=mu, sigma=sigma_plus, epsilon=epsilon, delta=delta_plus, observed = y)
->>>>>>> f0724358
 
     return model
 
