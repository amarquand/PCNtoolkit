#!/usr/bin/env python3
# -*- coding: utf-8 -*-
"""
Created on Thu Jul 25 13:23:15 2019

@author: seykia
@author: augub
"""

from __future__ import print_function
from __future__ import division
from collections import OrderedDict

from ast import Param
from tkinter.font import names

import numpy as np
import pymc as pm
import pytensor
import arviz as az

from itertools import product
from functools import reduce

from pymc import Metropolis, NUTS, Slice, HamiltonianMC
from scipy import stats
import bspline
from bspline import splinelab

from util.utils import create_poly_basis
from util.utils import expand_all
from pcntoolkit.util.utils import cartesian_product
from pcntoolkit.model.SHASH import *


def bspline_fit(X, order, nknots):
    feature_num = X.shape[1]
    bsp_basis = []

    for i in range(feature_num):
        minx = np.min(X[:, i])
        maxx = np.max(X[:, i])
        delta = maxx - minx
        # Expand range by 20% (10% on both sides)
        splinemin = minx - 0.1 * delta
        splinemax = maxx + 0.1 * delta
        knots = np.linspace(splinemin, splinemax, nknots)
        k = splinelab.augknt(knots, order)
        bsp_basis.append(bspline.Bspline(k, order))

    return bsp_basis


def bspline_transform(X, bsp_basis):
    if type(bsp_basis) != list:
        temp = []
        temp.append(bsp_basis)
        bsp_basis = temp

    feature_num = len(bsp_basis)
    X_transformed = []
    for f in range(feature_num):
        X_transformed.append(np.array([bsp_basis[f](i) for i in X[:, f]]))
    X_transformed = np.concatenate(X_transformed, axis=1)

    return X_transformed


def create_poly_basis(X, order):
    """compute a polynomial basis expansion of the specified order"""

    if len(X.shape) == 1:
        X = X[:, np.newaxis]
    D = X.shape[1]
    Phi = np.zeros((X.shape[0], D * order))
    colid = np.arange(0, D)
    for d in range(1, order + 1):
        Phi[:, colid] = X**d
        colid += D
    return Phi


def from_posterior(param, samples, distribution=None, half=False, freedom=1):
    if len(samples.shape) > 1:
        shape = samples.shape[1:]
    else:
        shape = None

    if distribution is None:
        smin, smax = np.min(samples), np.max(samples)
        width = smax - smin
        x = np.linspace(smin, smax, 1000)
        y = stats.gaussian_kde(np.ravel(samples))(x)
        if half:
            x = np.concatenate([x, [x[-1] + 0.1 * width]])
            y = np.concatenate([y, [0]])
        else:
            x = np.concatenate([[x[0] - 0.1 * width], x, [x[-1] + 0.1 * width]])
            y = np.concatenate([[0], y, [0]])
        if shape is None:
            return pm.distributions.Interpolated(param, x, y)
        else:
            return pm.distributions.Interpolated(param, x, y, shape=shape)
    elif distribution == "normal":
        temp = stats.norm.fit(samples)
        if shape is None:
            return pm.Normal(param, mu=temp[0], sigma=freedom * temp[1])
        else:
            return pm.Normal(param, mu=temp[0], sigma=freedom * temp[1], shape=shape)
    elif distribution == "hnormal":
        temp = stats.halfnorm.fit(samples)
        if shape is None:
            return pm.HalfNormal(param, sigma=freedom * temp[1])
        else:
            return pm.HalfNormal(param, sigma=freedom * temp[1], shape=shape)
    elif distribution == "hcauchy":
        temp = stats.halfcauchy.fit(samples)
        if shape is None:
            return pm.HalfCauchy(param, freedom * temp[1])
        else:
            return pm.HalfCauchy(param, freedom * temp[1], shape=shape)
    elif distribution == "uniform":
        upper_bound = np.percentile(samples, 95)
        lower_bound = np.percentile(samples, 5)
        r = np.abs(upper_bound - lower_bound)
        if shape is None:
            return pm.Uniform(
                param, lower=lower_bound - freedom * r, upper=upper_bound + freedom * r
            )
        else:
            return pm.Uniform(
                param,
                lower=lower_bound - freedom * r,
                upper=upper_bound + freedom * r,
                shape=shape,
            )
    elif distribution == "huniform":
        upper_bound = np.percentile(samples, 95)
        lower_bound = np.percentile(samples, 5)
        r = np.abs(upper_bound - lower_bound)
        if shape is None:
            return pm.Uniform(param, lower=0, upper=upper_bound + freedom * r)
        else:
            return pm.Uniform(
                param, lower=0, upper=upper_bound + freedom * r, shape=shape
            )

    elif distribution == "gamma":
        alpha_fit, loc_fit, invbeta_fit = stats.gamma.fit(samples)
        if shape is None:
            return pm.Gamma(
                param, alpha=freedom * alpha_fit, beta=freedom / invbeta_fit
            )
        else:
            return pm.Gamma(
                param,
                alpha=freedom * alpha_fit,
                beta=freedom / invbeta_fit,
                shape=shape,
            )

    elif distribution == "igamma":
        alpha_fit, loc_fit, beta_fit = stats.gamma.fit(samples)
        if shape is None:
            return pm.InverseGamma(
                param, alpha=freedom * alpha_fit, beta=freedom * beta_fit
            )
        else:
            return pm.InverseGamma(
                param, alpha=freedom * alpha_fit, beta=freedom * beta_fit, shape=shape
            )


<<<<<<< HEAD
def hbr(X, y, batch_effects, configs, idata=None):
=======
def hbr(X, y, batch_effects, batch_effects_size, configs, idata=None):
>>>>>>> a17942d4
    """
    :param X: [N×P] array of clinical covariates
    :param y: [N×1] array of neuroimaging measures
    :param batch_effects: [N×M] array of batch effects
    :param batch_effects_size: [b1, b2,...,bM] List of counts of unique values of batch effects
    :param configs:
    :param idata:
    :param return_shared_variables: If true, returns references to the shared variables. The values of the shared variables can be set manually, allowing running the same model on different data without re-compiling it.
    :return:
    """
    X = pytensor.shared(X)
    X = pytensor.tensor.cast(X, "floatX")
    y = pytensor.shared(y)
    y = pytensor.tensor.cast(y, "floatX")

    # Make a param builder that will make the correct calls
    pb = ParamBuilder(X, y, batch_effects, idata, configs)

    with pm.Model(coords=pb.coords) as model:
        pb.model = model
        pb.batch_effect_indices = [
            pm.Data(
                pb.batch_effect_dim_names[i], pb.batch_effect_indices[i], mutable=True
            )
            for i in range(len(pb.batch_effect_indices))
        ]

        if configs["likelihood"] == "Normal":
            mu = pb.make_param(
                "mu",
<<<<<<< HEAD
                mu_slope_mu_params=(0.0, 1.0),
                sigma_slope_mu_params=(1.0,),
                mu_intercept_mu_params=(0.0, 1.0),
                sigma_intercept_mu_params=(1.0,),
            ).get_samples(pb)
            # print(f"{mu.shape.eval()=}")
            sigma = pb.make_param(
                "sigma", mu_sigma_params=(1.0, 0.2), 
                sigma_sigma_params=(0.2,),
                slope_sigma_params=(0.0, 0.3),
                intercept_sigma_params=(1.0, 0.2)
            ).get_samples(pb)
            # print(f"{sigma.shape.eval()=}")
            sigma_plus =  np.log(1 + np.exp(sigma))
            y_like = pm.Normal("y_like", mu, sigma=sigma_plus, observed=y)

        elif configs["likelihood"] in ["SHASHb", "SHASHo", "SHASHo2"]:
            """
            Comment 1
            The current parameterizations are tuned towards standardized in- and output data.
            It is possible to adjust the priors through the XXX_dist and XXX_params kwargs, like here we do with epsilon_params.
            Supported distributions are listed in the Prior class.
            Comment 2
            Any mapping that is applied here after sampling should also be applied in util.hbr_utils.forward in order for the functions there to properly work.
            For example, the softplus applied to sigma here is also applied in util.hbr_utils.forward
            """
            SHASH_map = {"SHASHb": SHASHb, "SHASHo": SHASHo, "SHASHo2": SHASHo2}

            mu = pb.make_param(
                "mu",
                slope_mu_params=(0.0, 1.0),
                mu_slope_mu_params=(0.0, 1.0),
                sigma_slope_mu_params=(1.0,),
                mu_intercept_mu_params=(0.0, 1.0),
                sigma_intercept_mu_params=(1.0,),
            ).get_samples(pb)
            sigma = pb.make_param(
                "sigma",
                sigma_params=(1.0, 0.2),
                sigma_dist="normal",
                slope_sigma_params=(0.0, 0.3),
                intercept_sigma_params=(1.0, 0.2),
            ).get_samples(pb)
            sigma_plus = np.log(1 + np.exp(sigma))
            sigma_plus = sigma
            epsilon = pb.make_param(
                "epsilon",
                epsilon_params=(0.0, 1.),
                slope_epsilon_params=(0.0, 0.2),
                intercept_epsilon_params=(0.0, 0.2),
            ).get_samples(pb)
            delta = pb.make_param(
                "delta",
                delta_params=(1.0, 0.1),
                delta_dist="normal",
                slope_epsilon_params=(0.0, 0.2),
                intercept_epsilon_params=(1.0, 0.05),
            ).get_samples(pb)
            delta_plus = np.log(1 + np.exp(delta * 10)) / 10 + 0.3
            # delta_plus = delta
            y_like = SHASH_map[configs["likelihood"]](
                "y_like",
                mu=mu,
                sigma=sigma_plus,
                epsilon=epsilon,
                delta=delta_plus,
                observed=y,
            )
        return model
=======
                mu_slope_mu_params=(0.0, 5.0),
                sigma_slope_mu_params=(5.0,),
                mu_intercept_mu_params=(0.0, 5.0),
                sigma_intercept_mu_params=(5.0,),
            ).get_samples(pb)
            # print(f"{mu.shape.eval()=}")
            sigma = pb.make_param(
                "sigma", mu_sigma_params=(0.0, 2.0), sigma_sigma_params=(5.0,)
            ).get_samples(pb)
            # print(f"{sigma.shape.eval()=}")
            sigma_plus = pm.Deterministic(
                "sigma_plus", pm.math.log(1 + pm.math.exp(sigma))
            )
            y_like = pm.Normal("y_like", mu, sigma=sigma_plus, observed=y)

    return model

>>>>>>> a17942d4

class HBR:

    """Hierarchical Bayesian Regression for normative modeling

    Basic usage::

        model = HBR(configs)
        idata = model.estimate(X, y, batch_effects)
        ys,s2 = model.predict(X, batch_effects)

    where the variables are

    :param configs: a dictionary of model configurations.
    :param X: N-by-P input matrix of P features for N subjects
    :param y: N-by-1 vector of outputs.
    :param batch_effects: N-by-B matrix of B batch ids for N subjects.

    :returns: * ys - predictive mean
              * s2 - predictive variance

    Written by S.M. Kia
    """

    def __init__(self, configs):
        self.bsp = None
        self.model_type = configs["type"]
        self.configs = configs

    def get_modeler(self):
<<<<<<< HEAD
        return hbr
=======
        return {"nn": nn_hbr}.get(self.model_type, hbr)
>>>>>>> a17942d4

    def transform_X(self, X):
        if self.model_type == "polynomial":
            Phi = create_poly_basis(X, self.configs["order"])
        elif self.model_type == "bspline":
            if self.bsp is None:
                self.bsp = bspline_fit(X, self.configs["order"], self.configs["nknots"])
            bspline = bspline_transform(X, self.bsp)
            Phi = np.concatenate((X, bspline), axis=1)
        else:
            Phi = X
        return Phi

    def find_map(self, X, y, batch_effects, method="L-BFGS-B"):
        """Function to estimate the model"""
        X, y, batch_effects = expand_all(X, y, batch_effects)
        X = self.transform_X(X)
        modeler = self.get_modeler()
        with modeler(X, y, batch_effects, self.configs) as m:
            self.MAP = pm.find_MAP(method=method)
        return self.MAP

    def estimate(self, X, y, batch_effects):
        """Function to estimate the model"""
        X, y, batch_effects = expand_all(X, y, batch_effects)
        X = self.transform_X(X)
        modeler = self.get_modeler()
<<<<<<< HEAD
        with modeler(X, y, batch_effects, self.configs) as m:
=======
        with modeler(X, y, batch_effects, self.batch_effects_size, self.configs) as m:
>>>>>>> a17942d4
            self.idata = pm.sample(
                draws=self.configs["n_samples"],
                tune=self.configs["n_tuning"],
                chains=self.configs["n_chains"],
                init=self.configs["init"],
                n_init=500000,
                cores=self.configs["cores"],
            )
        return self.idata

    def predict(self, X, batch_effects, pred="single"):
        """Function to make predictions from the model"""
        X, batch_effects = expand_all(X, batch_effects)
<<<<<<< HEAD
        samples = self.configs["n_samples"]
        y = np.zeros([X.shape[0], 1])
        X = self.transform_X(X)
        modeler = self.get_modeler()
        with modeler(X, y, batch_effects, self.configs):
            self.idata = pm.sample_posterior_predictive(
                trace=self.idata, progressbar=True
            )
        pred_mean = self.idata.posterior_predictive["y_like"].mean(axis=(0, 1))
        pred_var = self.idata.posterior_predictive["y_like"].var(axis=(0, 1))
=======

        samples = self.configs["n_samples"]
        y = np.zeros([X.shape[0], 1])

        if pred == "single":
            X = self.transform_X(X)
            modeler = self.get_modeler()
            with modeler(X, y, batch_effects, self.batch_effects_size, self.configs):
                self.idata = pm.sample_posterior_predictive(
                    trace=self.idata, progressbar=True
                )
            pred_mean = self.idata.posterior_predictive["y_like"].mean(axis=(0, 1))
            pred_var = self.idata.posterior_predictive["y_like"].var(axis=(0, 1))
>>>>>>> a17942d4

        return pred_mean, pred_var

    def estimate_on_new_site(self, X, y, batch_effects):
        """Function to adapt the model"""
        X, y, batch_effects = expand_all(X, y, batch_effects)
        X = self.transform_X(X)
        modeler = self.get_modeler()
<<<<<<< HEAD
        with modeler(X, y, batch_effects, self.configs, idata=self.idata) as m:
=======
        with modeler(
            X, y, batch_effects, self.batch_effects_size, self.configs, idata=self.idata
        ) as m:
>>>>>>> a17942d4
            self.idata = pm.sample(
                self.configs["n_samples"],
                tune=self.configs["n_tuning"],
                chains=self.configs["n_chains"],
                target_accept=self.configs["target_accept"],
                init=self.configs["init"],
                n_init=50000,
                cores=self.configs["cores"],
            )
        return self.idata

    def predict_on_new_site(self, X, batch_effects):
        """Function to make predictions from the model"""
        X, batch_effects = expand_all(X, batch_effects)
<<<<<<< HEAD
        samples = self.configs["n_samples"]
        y = np.zeros([X.shape[0], 1])
        X = self.transform_X(X)
        modeler = self.get_modeler()
        with modeler(X, y, batch_effects, self.configs, idata=self.idata):
=======
        y = np.zeros([X.shape[0], 1])
        X = self.transform_X(X)
        modeler = self.get_modeler()
        with modeler(
            X, y, batch_effects, self.batch_effects_size, self.configs, idata=self.idata
        ):
>>>>>>> a17942d4
            self.idata = pm.sample_posterior_predictive(
                self.idata, extend_inferencedata=True, progressbar=True
            )
        pred_mean = self.idata.posterior_predictive["y_like"].mean(axis=(0, 1))
        pred_var = self.idata.posterior_predictive["y_like"].var(axis=(0, 1))

        return pred_mean, pred_var

    def generate(self, X, batch_effects, samples):
        """Function to generate samples from posterior predictive distribution"""
        X, batch_effects = expand_all(X, batch_effects)

        y = np.zeros([X.shape[0], 1])

        X = self.transform_X(X)
        modeler = self.get_modeler()
        with modeler(X, y, batch_effects, self.configs):
            ppc = pm.sample_posterior_predictive(self.idata, progressbar=True)
<<<<<<< HEAD
=======

>>>>>>> a17942d4
        generated_samples = np.reshape(
            ppc.posterior_predictive["y_like"].squeeze().T, [X.shape[0] * samples, 1]
        )
        X = np.repeat(X, samples)
        if len(X.shape) == 1:
            X = np.expand_dims(X, axis=1)
        batch_effects = np.repeat(batch_effects, samples, axis=0)
        if len(batch_effects.shape) == 1:
            batch_effects = np.expand_dims(batch_effects, axis=1)
        return X, batch_effects, generated_samples

    def sample_prior_predictive(self, X, batch_effects, samples, idata=None):
        """Function to sample from prior predictive distribution"""
<<<<<<< HEAD
        X, batch_effects = expand_all(X, batch_effects)
        y = np.zeros([X.shape[0], 1])
        X = self.transform_X(X)
        modeler = self.get_modeler()
        with modeler(X, y, batch_effects, self.configs, idata):
            idata = pm.sample_prior_predictive(samples=samples)
=======

        if len(X.shape) == 1:
            X = np.expand_dims(X, axis=1)
        if len(batch_effects.shape) == 1:
            batch_effects = np.expand_dims(batch_effects, axis=1)

        self.batch_effects_num = batch_effects.shape[1]
        self.batch_effects_size = []
        for i in range(self.batch_effects_num):
            self.batch_effects_size.append(len(np.unique(batch_effects[:, i])))

        y = np.zeros([X.shape[0], 1])

        # TODO remove this if statement
        if self.model_type == "linear":
            with hbr(X, y, batch_effects, self.batch_effects_size, self.configs, idata):
                idata = pm.sample_prior_predictive(samples=samples)
>>>>>>> a17942d4
        return idata

    def get_model(self, X, y, batch_effects):
        X, y, batch_effects = expand_all(X, y, batch_effects)
        modeler = self.get_modeler()
        X = self.transform_X(X)
<<<<<<< HEAD
        idata = self.idata if hasattr(self, 'idata') else None
        return modeler(X, y, batch_effects, self.configs, idata=idata)

    def create_dummy_inputs(self, covariate_ranges=[[0.1, 0.9, 0.01]]):
        #TODO this function needs to be able to compute the batch_effects_size somehow
=======
        return modeler(
            X, y, batch_effects, self.batch_effects_size, self.configs, self.idata
        )

    def create_dummy_inputs(self, covariate_ranges=[[0.1, 0.9, 0.01]]):
>>>>>>> a17942d4
        arrays = []
        for i in range(len(covariate_ranges)):
            arrays.append(
                np.arange(
                    covariate_ranges[i][0],
                    covariate_ranges[i][1],
                    covariate_ranges[i][2],
                )
            )
        X = cartesian_product(arrays)
        X_dummy = np.concatenate([X for i in range(np.prod(self.batch_effects_size))])
        arrays = []
        for i in range(self.batch_effects_num):
            arrays.append(np.arange(0, self.batch_effects_size[i]))
        batch_effects = cartesian_product(arrays)
        batch_effects_dummy = np.repeat(batch_effects, X.shape[0], axis=0)
        return X_dummy, batch_effects_dummy

<<<<<<< HEAD
=======
        return X_dummy, batch_effects_dummy

>>>>>>> a17942d4

class Prior:
    """
    A wrapper class for a PyMC distribution.
    - creates a fitted distribution from the idata, if one is present
    - overloads the __getitem__ function with something that switches between indexing or not, based on the shape
    """

    def __init__(self, name, dist, params, pb, has_random_effect=False) -> None:
        self.dist = None
        self.name = name
        self.has_random_effect = has_random_effect
        self.distmap = {
            "normal": pm.Normal,
            "hnormal": pm.HalfNormal,
            "gamma": pm.Gamma,
            "uniform": pm.Uniform,
            "igamma": pm.InverseGamma,
            "hcauchy": pm.HalfCauchy,
            "hstudt": pm.HalfStudentT,
            "studt": pm.StudentT,
        }
        self.make_dist(dist, params, pb)

    def make_dist(self, dist, params, pb):
        """This creates a pymc distribution. If there is a idata, the distribution is fitted to the idata. If there isn't a idata, the prior is parameterized by the values in (params)"""
        with pb.model as m:
            # If self.name.startswith slope:
            # use the basis functions dim
            # Otherwise, use the empty dim
            dim = (
                "basis_functions"
                if (
                    self.name.startswith("slope")
                    or self.name.startswith("offset_slope")
                )
                else "empty"
            )

            if pb.idata is not None:
                samples = az.extract(pb.idata, var_names=self.name).to_numpy()
                if not self.has_random_effect:
                    samples = np.reshape(samples, (-1,))
                self.dist = from_posterior(
                    param=self.name,
                    samples=samples,
                    distribution=dist,
                    freedom=pb.configs["freedom"],
                )
            elif self.has_random_effect:
                self.dist = self.distmap[dist](
                    self.name, *params, dims=[*pb.batch_effect_dim_names, dim]
                )
            else:
                self.dist = self.distmap[dist](self.name, *params, dims=dim)

    def __getitem__(self, idx):
        """The idx here is the index of the batch-effect. If the prior does not model batch effects, this should return the same value for each index"""
        assert self.dist is not None, "Distribution not initialized"
        if self.has_random_effect:
            return self.dist[idx]
        else:
            return self.dist


class ParamBuilder:
    """
    A class that simplifies the construction of parameterizations.
    It has a lot of attributes necessary for creating the model, including the data, but it is never saved with the model.
    It also contains a lot of decision logic for creating the parameterizations.
    """

    def __init__(self, X, y, batch_effects, idata, configs):
        """

        :param model: model to attach all the distributions to
        :param X: Covariates
        :param y: IDPs
        :param batch_effects: array of batch effects
        :param idata:  idem
        :param configs: idem
        """
        self.model = None  # Needs to be set later, because coords need to be passed at construction of Model
        self.X = X
        self.y = y
        self.batch_effects = batch_effects.astype(np.int16)
        self.idata: az.InferenceData = idata
        self.configs = configs

        self.y_shape = y.shape.eval()
        self.n_ys = y.shape[0].eval().item()
        self.batch_effects_num = batch_effects.shape[1]

        self.batch_effect_dim_names = []
        self.batch_effect_indices = []
        self.coords = OrderedDict()

        for i in range(self.batch_effects_num):
            batch_effect_dim_name = f"batch_effect_{i}"
            self.batch_effect_dim_names.append(batch_effect_dim_name)
            this_be_values, this_be_indices = np.unique(
                self.batch_effects[:, i], return_inverse=True
            )
            self.coords[batch_effect_dim_name] = this_be_values
            self.batch_effect_indices.append(this_be_indices)
        self.coords["empty"] = [0]
        self.coords["basis_functions"] = [i for i in range(X.shape.eval()[1])]

    # TODO reinstigate the 'dim' keyword, for the slope parameters
    def make_param(self, name, **kwargs):
        if self.configs.get(f"linear_{name}", False):
            # First make a slope and intercept, and use those to make a linear parameterization
            slope_parameterization = self.make_param(f"slope_{name}", **kwargs)
            intercept_parameterization = self.make_param(f"intercept_{name}", **kwargs)
            return LinearParameterization(
                name=name,
                slope_parameterization=slope_parameterization,
                intercept_parameterization=intercept_parameterization,
                **kwargs,
            )

        elif self.configs.get(f"random_{name}", False):
            if self.configs.get(f"centered_{name}", True):
                return CentralRandomFixedParameterization(name=name, pb=self, **kwargs)
            else:
                return NonCentralRandomFixedParameterization(
                    name=name, pb=self, **kwargs
                )
        else:
            return FixedParameterization(name=name, pb=self, **kwargs)


class Parameterization:
    """
    This is the top-level parameterization class from which all the other parameterizations inherit.
    """

    def __init__(self, name):
        self.name = name
        print(name, type(self))

    def get_samples(self, pb):
        pass


class FixedParameterization(Parameterization):
    """
    A parameterization that takes a single value for all input. It does not depend on anything except its hyperparameters
    """

    def __init__(self, name, pb: ParamBuilder, **kwargs):
        super().__init__(name)
        dist = kwargs.get(f"{name}_dist", "normal")
        params = kwargs.get(f"{name}_params", (0.0, 1.0))
        self.dist = Prior(name, dist, params, pb)

    def get_samples(self, pb):
        with pb.model:
            return self.dist[0]


class CentralRandomFixedParameterization(Parameterization):
    """
    A parameterization that is fixed for each batch effect. This is sampled in a central fashion;
    the values are sampled from normal distribution with a group mean and group variance
    """

    def __init__(self, name, pb: ParamBuilder, **kwargs):
        super().__init__(name)

        # Normal distribution is default for mean
        mu_dist = kwargs.get(f"mu_{name}_dist", "normal")
        mu_params = kwargs.get(f"mu_{name}_params", (0.0, 1.0))
        mu_prior = Prior(f"mu_{name}", mu_dist, mu_params, pb)

        # HalfNormal is default for sigma
        sigma_dist = kwargs.get(f"sigma_{name}_dist", "hnormal")
        sigma_params = kwargs.get(f"sigma_{name}_params", (1.0,))
        sigma_prior = Prior(f"sigma_{name}", sigma_dist, sigma_params, pb)

        dim = "basis_functions" if self.name.startswith("slope") else "empty"
        self.dist = pm.Normal(
            name=name,
            mu=mu_prior.dist,
            sigma=sigma_prior.dist,
            dims=[*pb.batch_effect_dim_names, dim],
        )

    def get_samples(self, pb: ParamBuilder):
        with pb.model:
            samples = self.dist[*pb.batch_effect_indices]
            return samples


class NonCentralRandomFixedParameterization(Parameterization):
    """
    A parameterization that is fixed for each batch effect. This is sampled in a non-central fashion;
    the values are a sum of a group mean and noise values scaled with a group scaling factor
    """

    def __init__(self, name, pb: ParamBuilder, **kwargs):
        super().__init__(name)

        # Normal distribution is default for mean
        mu_dist = kwargs.get(f"mu_{name}_dist", "normal")
        mu_params = kwargs.get(f"mu_{name}_params", (0.0, 1.0))
        mu_prior = Prior(f"mu_{name}", mu_dist, mu_params, pb)

        # HalfNormal is default for sigma
        sigma_dist = kwargs.get(f"sigma_{name}_dist", "hnormal")
        sigma_params = kwargs.get(f"sigma_{name}_params", (1.0,))
        sigma_prior = Prior(f"sigma_{name}", sigma_dist, sigma_params, pb)

        # Normal is default for offset
        offset_dist = kwargs.get(f"offset_{name}_dist", "normal")
        offset_params = kwargs.get(f"offset_{name}_params", (0.0, 1.0))
        offset_prior = Prior(
            f"offset_{name}", offset_dist, offset_params, pb, has_random_effect=True
        )

        dim = "basis_functions" if self.name.startswith("slope") else "empty"
        self.dist = pm.Deterministic(
            name=name,
            var=mu_prior.dist + sigma_prior.dist * offset_prior.dist,
            dims=[*pb.batch_effect_dim_names, dim],
        )

    def get_samples(self, pb: ParamBuilder):
        with pb.model:
            samples = self.dist[*pb.batch_effect_indices]
            return samples


class LinearParameterization(Parameterization):
    """
    A parameterization that can model a linear dependence on X.
    """

    def __init__(
        self, name, slope_parameterization, intercept_parameterization, **kwargs
    ):
        super().__init__(name)
        self.slope_parameterization = slope_parameterization
        self.intercept_parameterization = intercept_parameterization

    def get_samples(self, pb):
        with pb.model:
            # TODO re-use the intc variable here
            intc = self.intercept_parameterization.get_samples(pb)
<<<<<<< HEAD
            slope_samples = self.slope_parameterization.get_samples(pb)
=======
>>>>>>> a17942d4
            if pb.configs[f"random_slope_{self.name}"]:
                slope = pb.X * self.slope_parameterization.get_samples(pb)
                slope = slope.sum(axis=-1)
            else:
                slope = pb.X @ self.slope_parameterization.get_samples(pb)

            samples = pm.math.flatten(intc) + pm.math.flatten(slope)
            samples = samples.reshape((samples.shape[0], 1))
            return samples


def get_design_matrix(X, nm, basis="linear"):
    if basis == "bspline":
        Phi = bspline_transform(X, nm.hbr.bsp)
    elif basis == "polynomial":
        Phi = create_poly_basis(X, 3)
    else:
        Phi = X
    return Phi


def nn_hbr(X, y, batch_effects, batch_effects_size, configs, idata=None):
    n_hidden = configs["nn_hidden_neuron_num"]
    n_layers = configs["nn_hidden_layers_num"]
    feature_num = X.shape[1]
    batch_effects_num = batch_effects.shape[1]
    all_idx = []
    for i in range(batch_effects_num):
        all_idx.append(np.int16(np.unique(batch_effects[:, i])))
    be_idx = list(product(*all_idx))

    # Initialize random weights between each layer for the mu:
    init_1 = pm.floatX(
        np.random.randn(feature_num, n_hidden) * np.sqrt(1 / feature_num)
    )
    init_out = pm.floatX(np.random.randn(n_hidden) * np.sqrt(1 / n_hidden))

    std_init_1 = pm.floatX(np.random.rand(feature_num, n_hidden))
    std_init_out = pm.floatX(np.random.rand(n_hidden))

    # And initialize random weights between each layer for sigma_noise:
    init_1_noise = pm.floatX(
        np.random.randn(feature_num, n_hidden) * np.sqrt(1 / feature_num)
    )
    init_out_noise = pm.floatX(np.random.randn(n_hidden) * np.sqrt(1 / n_hidden))

    std_init_1_noise = pm.floatX(np.random.rand(feature_num, n_hidden))
    std_init_out_noise = pm.floatX(np.random.rand(n_hidden))

    # If there are two hidden layers, then initialize weights for the second layer:
    if n_layers == 2:
        init_2 = pm.floatX(np.random.randn(n_hidden, n_hidden) * np.sqrt(1 / n_hidden))
        std_init_2 = pm.floatX(np.random.rand(n_hidden, n_hidden))
        init_2_noise = pm.floatX(
            np.random.randn(n_hidden, n_hidden) * np.sqrt(1 / n_hidden)
        )
        std_init_2_noise = pm.floatX(np.random.rand(n_hidden, n_hidden))

    with pm.Model() as model:
        X = pm.Data("X", X)
        y = pm.Data("y", y)

        if idata is not None:  # Used when estimating/predicting on a new site
            weights_in_1_grp = from_posterior(
                "w_in_1_grp",
                idata["w_in_1_grp"],
                distribution="normal",
                freedom=configs["freedom"],
            )

            weights_in_1_grp_sd = from_posterior(
                "w_in_1_grp_sd",
                idata["w_in_1_grp_sd"],
                distribution="hcauchy",
                freedom=configs["freedom"],
            )

            if n_layers == 2:
                weights_1_2_grp = from_posterior(
                    "w_1_2_grp",
                    idata["w_1_2_grp"],
                    distribution="normal",
                    freedom=configs["freedom"],
                )

                weights_1_2_grp_sd = from_posterior(
                    "w_1_2_grp_sd",
                    idata["w_1_2_grp_sd"],
                    distribution="hcauchy",
                    freedom=configs["freedom"],
                )

            weights_2_out_grp = from_posterior(
                "w_2_out_grp",
                idata["w_2_out_grp"],
                distribution="normal",
                freedom=configs["freedom"],
            )

            weights_2_out_grp_sd = from_posterior(
                "w_2_out_grp_sd",
                idata["w_2_out_grp_sd"],
                distribution="hcauchy",
                freedom=configs["freedom"],
            )

            mu_prior_intercept = from_posterior(
                "mu_prior_intercept",
                idata["mu_prior_intercept"],
                distribution="normal",
                freedom=configs["freedom"],
            )
            sigma_prior_intercept = from_posterior(
                "sigma_prior_intercept",
                idata["sigma_prior_intercept"],
                distribution="hcauchy",
                freedom=configs["freedom"],
            )

        else:
            # Group the mean distribution for input to the hidden layer:
            weights_in_1_grp = pm.Normal(
                "w_in_1_grp", 0, sd=1, shape=(feature_num, n_hidden), testval=init_1
            )

            # Group standard deviation:
            weights_in_1_grp_sd = pm.HalfCauchy(
                "w_in_1_grp_sd", 1.0, shape=(feature_num, n_hidden), testval=std_init_1
            )

            if n_layers == 2:
                # Group the mean distribution for hidden layer 1 to hidden layer 2:
                weights_1_2_grp = pm.Normal(
                    "w_1_2_grp", 0, sd=1, shape=(n_hidden, n_hidden), testval=init_2
                )

                # Group standard deviation:
                weights_1_2_grp_sd = pm.HalfCauchy(
                    "w_1_2_grp_sd", 1.0, shape=(n_hidden, n_hidden), testval=std_init_2
                )

            # Group the mean distribution for hidden to output:
            weights_2_out_grp = pm.Normal(
                "w_2_out_grp", 0, sd=1, shape=(n_hidden,), testval=init_out
            )

            # Group standard deviation:
            weights_2_out_grp_sd = pm.HalfCauchy(
                "w_2_out_grp_sd", 1.0, shape=(n_hidden,), testval=std_init_out
            )

            # mu_prior_intercept = pm.Uniform('mu_prior_intercept', lower=-100, upper=100)
            mu_prior_intercept = pm.Normal("mu_prior_intercept", mu=0.0, sigma=1e3)
            sigma_prior_intercept = pm.HalfCauchy("sigma_prior_intercept", 5)

        # Now create separate weights for each group, by doing
        # weights * group_sd + group_mean, we make sure the new weights are
        # coming from the (group_mean, group_sd) distribution.
        weights_in_1_raw = pm.Normal(
            "w_in_1", 0, sd=1, shape=(batch_effects_size + [feature_num, n_hidden])
        )
        weights_in_1 = weights_in_1_raw * weights_in_1_grp_sd + weights_in_1_grp

        if n_layers == 2:
            weights_1_2_raw = pm.Normal(
                "w_1_2", 0, sd=1, shape=(batch_effects_size + [n_hidden, n_hidden])
            )
            weights_1_2 = weights_1_2_raw * weights_1_2_grp_sd + weights_1_2_grp

        weights_2_out_raw = pm.Normal(
            "w_2_out", 0, sd=1, shape=(batch_effects_size + [n_hidden])
        )
        weights_2_out = weights_2_out_raw * weights_2_out_grp_sd + weights_2_out_grp

        intercepts_offset = pm.Normal(
            "intercepts_offset", mu=0, sd=1, shape=(batch_effects_size)
        )

        intercepts = pm.Deterministic(
            "intercepts", intercepts_offset + mu_prior_intercept * sigma_prior_intercept
        )

        # Build the neural network and estimate y_hat:
        y_hat = pytensor.tensor.zeros(y.shape)
        for be in be_idx:
            # Find the indices corresponding to 'group be':
            a = []
            for i, b in enumerate(be):
                a.append(batch_effects[:, i] == b)
            idx = reduce(np.logical_and, a).nonzero()
            if idx[0].shape[0] != 0:
                act_1 = pm.math.tanh(pytensor.tensor.dot(X[idx, :], weights_in_1[be]))
                if n_layers == 2:
                    act_2 = pm.math.tanh(pytensor.tensor.dot(act_1, weights_1_2[be]))
                    y_hat = pytensor.tensor.set_subtensor(
                        y_hat[idx, 0],
                        intercepts[be] + pytensor.tensor.dot(act_2, weights_2_out[be]),
                    )
                else:
                    y_hat = pytensor.tensor.set_subtensor(
                        y_hat[idx, 0],
                        intercepts[be] + pytensor.tensor.dot(act_1, weights_2_out[be]),
                    )

        # If we want to estimate varying noise terms across groups:
        if configs["random_noise"]:
            if configs["hetero_noise"]:
                if idata is not None:  # # Used when estimating/predicting on a new site
                    weights_in_1_grp_noise = from_posterior(
                        "w_in_1_grp_noise",
                        idata["w_in_1_grp_noise"],
                        distribution="normal",
                        freedom=configs["freedom"],
                    )

                    weights_in_1_grp_sd_noise = from_posterior(
                        "w_in_1_grp_sd_noise",
                        idata["w_in_1_grp_sd_noise"],
                        distribution="hcauchy",
                        freedom=configs["freedom"],
                    )

                    if n_layers == 2:
                        weights_1_2_grp_noise = from_posterior(
                            "w_1_2_grp_noise",
                            idata["w_1_2_grp_noise"],
                            distribution="normal",
                            freedom=configs["freedom"],
                        )

                        weights_1_2_grp_sd_noise = from_posterior(
                            "w_1_2_grp_sd_noise",
                            idata["w_1_2_grp_sd_noise"],
                            distribution="hcauchy",
                            freedom=configs["freedom"],
                        )

                    weights_2_out_grp_noise = from_posterior(
                        "w_2_out_grp_noise",
                        idata["w_2_out_grp_noise"],
                        distribution="normal",
                        freedom=configs["freedom"],
                    )

                    weights_2_out_grp_sd_noise = from_posterior(
                        "w_2_out_grp_sd_noise",
                        idata["w_2_out_grp_sd_noise"],
                        distribution="hcauchy",
                        freedom=configs["freedom"],
                    )

                else:
                    # The input layer to the first hidden layer:
                    weights_in_1_grp_noise = pm.Normal(
                        "w_in_1_grp_noise",
                        0,
                        sd=1,
                        shape=(feature_num, n_hidden),
                        testval=init_1_noise,
                    )
                    weights_in_1_grp_sd_noise = pm.HalfCauchy(
                        "w_in_1_grp_sd_noise",
                        1,
                        shape=(feature_num, n_hidden),
                        testval=std_init_1_noise,
                    )

                    # The first hidden layer to second hidden layer:
                    if n_layers == 2:
                        weights_1_2_grp_noise = pm.Normal(
                            "w_1_2_grp_noise",
                            0,
                            sd=1,
                            shape=(n_hidden, n_hidden),
                            testval=init_2_noise,
                        )
                        weights_1_2_grp_sd_noise = pm.HalfCauchy(
                            "w_1_2_grp_sd_noise",
                            1,
                            shape=(n_hidden, n_hidden),
                            testval=std_init_2_noise,
                        )

                    # The second hidden layer to output layer:
                    weights_2_out_grp_noise = pm.Normal(
                        "w_2_out_grp_noise",
                        0,
                        sd=1,
                        shape=(n_hidden,),
                        testval=init_out_noise,
                    )
                    weights_2_out_grp_sd_noise = pm.HalfCauchy(
                        "w_2_out_grp_sd_noise",
                        1,
                        shape=(n_hidden,),
                        testval=std_init_out_noise,
                    )

                    # mu_prior_intercept_noise = pm.HalfNormal('mu_prior_intercept_noise', sigma=1e3)
                    # sigma_prior_intercept_noise = pm.HalfCauchy('sigma_prior_intercept_noise', 5)

                # Now create separate weights for each group:
                weights_in_1_raw_noise = pm.Normal(
                    "w_in_1_noise",
                    0,
                    sd=1,
                    shape=(batch_effects_size + [feature_num, n_hidden]),
                )
                weights_in_1_noise = (
                    weights_in_1_raw_noise * weights_in_1_grp_sd_noise
                    + weights_in_1_grp_noise
                )

                if n_layers == 2:
                    weights_1_2_raw_noise = pm.Normal(
                        "w_1_2_noise",
                        0,
                        sd=1,
                        shape=(batch_effects_size + [n_hidden, n_hidden]),
                    )
                    weights_1_2_noise = (
                        weights_1_2_raw_noise * weights_1_2_grp_sd_noise
                        + weights_1_2_grp_noise
                    )

                weights_2_out_raw_noise = pm.Normal(
                    "w_2_out_noise", 0, sd=1, shape=(batch_effects_size + [n_hidden])
                )
                weights_2_out_noise = (
                    weights_2_out_raw_noise * weights_2_out_grp_sd_noise
                    + weights_2_out_grp_noise
                )

                # intercepts_offset_noise = pm.Normal('intercepts_offset_noise', mu=0, sd=1,
                #                          shape=(batch_effects_size))

                # intercepts_noise = pm.Deterministic('intercepts_noise', mu_prior_intercept_noise +
                #                      intercepts_offset_noise * sigma_prior_intercept_noise)

                # Build the neural network and estimate the sigma_y:
                sigma_y = pytensor.tensor.zeros(y.shape)
                for be in be_idx:
                    a = []
                    for i, b in enumerate(be):
                        a.append(batch_effects[:, i] == b)
                    idx = reduce(np.logical_and, a).nonzero()
                    if idx[0].shape[0] != 0:
                        act_1_noise = pm.math.sigmoid(
                            pytensor.tensor.dot(X[idx, :], weights_in_1_noise[be])
                        )
                        if n_layers == 2:
                            act_2_noise = pm.math.sigmoid(
                                pytensor.tensor.dot(act_1_noise, weights_1_2_noise[be])
                            )
                            temp = (
                                pm.math.log1pexp(
                                    pytensor.tensor.dot(
                                        act_2_noise, weights_2_out_noise[be]
                                    )
                                )
                                + 1e-5
                            )
                        else:
                            temp = (
                                pm.math.log1pexp(
                                    pytensor.tensor.dot(
                                        act_1_noise, weights_2_out_noise[be]
                                    )
                                )
                                + 1e-5
                            )
                        sigma_y = pytensor.tensor.set_subtensor(sigma_y[idx, 0], temp)

            else:  # homoscedastic noise:
                if idata is not None:  # Used for transferring the priors
                    upper_bound = np.percentile(idata["sigma_noise"], 95)
                    sigma_noise = pm.Uniform(
                        "sigma_noise",
                        lower=0,
                        upper=2 * upper_bound,
                        shape=(batch_effects_size),
                    )
                else:
                    sigma_noise = pm.Uniform(
                        "sigma_noise", lower=0, upper=100, shape=(batch_effects_size)
                    )

                sigma_y = pytensor.tensor.zeros(y.shape)
                for be in be_idx:
                    a = []
                    for i, b in enumerate(be):
                        a.append(batch_effects[:, i] == b)
                    idx = reduce(np.logical_and, a).nonzero()
                    if idx[0].shape[0] != 0:
                        sigma_y = pytensor.tensor.set_subtensor(
                            sigma_y[idx, 0], sigma_noise[be]
                        )

        else:  # do not allow for random noise terms across groups:
            if idata is not None:  # Used for transferring the priors
                upper_bound = np.percentile(idata["sigma_noise"], 95)
                sigma_noise = pm.Uniform("sigma_noise", lower=0, upper=2 * upper_bound)
            else:
                sigma_noise = pm.Uniform("sigma_noise", lower=0, upper=100)
            sigma_y = pytensor.tensor.zeros(y.shape)
            for be in be_idx:
                a = []
                for i, b in enumerate(be):
                    a.append(batch_effects[:, i] == b)
                idx = reduce(np.logical_and, a).nonzero()
                if idx[0].shape[0] != 0:
                    sigma_y = pytensor.tensor.set_subtensor(
                        sigma_y[idx, 0], sigma_noise
                    )

        if configs["skewed_likelihood"]:
            skewness = pm.Uniform(
                "skewness", lower=-10, upper=10, shape=(batch_effects_size)
            )
            alpha = pytensor.tensor.zeros(y.shape)
            for be in be_idx:
                a = []
                for i, b in enumerate(be):
                    a.append(batch_effects[:, i] == b)
                idx = reduce(np.logical_and, a).nonzero()
                if idx[0].shape[0] != 0:
                    alpha = pytensor.tensor.set_subtensor(alpha[idx, 0], skewness[be])
        else:
            alpha = 0  # symmetrical normal distribution

        y_like = pm.SkewNormal(
            "y_like", mu=y_hat, sigma=sigma_y, alpha=alpha, observed=y
        )

    return model<|MERGE_RESOLUTION|>--- conflicted
+++ resolved
@@ -171,11 +171,7 @@
             )
 
 
-<<<<<<< HEAD
 def hbr(X, y, batch_effects, configs, idata=None):
-=======
-def hbr(X, y, batch_effects, batch_effects_size, configs, idata=None):
->>>>>>> a17942d4
     """
     :param X: [N×P] array of clinical covariates
     :param y: [N×1] array of neuroimaging measures
@@ -206,7 +202,6 @@
         if configs["likelihood"] == "Normal":
             mu = pb.make_param(
                 "mu",
-<<<<<<< HEAD
                 mu_slope_mu_params=(0.0, 1.0),
                 sigma_slope_mu_params=(1.0,),
                 mu_intercept_mu_params=(0.0, 1.0),
@@ -276,25 +271,6 @@
                 observed=y,
             )
         return model
-=======
-                mu_slope_mu_params=(0.0, 5.0),
-                sigma_slope_mu_params=(5.0,),
-                mu_intercept_mu_params=(0.0, 5.0),
-                sigma_intercept_mu_params=(5.0,),
-            ).get_samples(pb)
-            # print(f"{mu.shape.eval()=}")
-            sigma = pb.make_param(
-                "sigma", mu_sigma_params=(0.0, 2.0), sigma_sigma_params=(5.0,)
-            ).get_samples(pb)
-            # print(f"{sigma.shape.eval()=}")
-            sigma_plus = pm.Deterministic(
-                "sigma_plus", pm.math.log(1 + pm.math.exp(sigma))
-            )
-            y_like = pm.Normal("y_like", mu, sigma=sigma_plus, observed=y)
-
-    return model
-
->>>>>>> a17942d4
 
 class HBR:
 
@@ -325,11 +301,7 @@
         self.configs = configs
 
     def get_modeler(self):
-<<<<<<< HEAD
         return hbr
-=======
-        return {"nn": nn_hbr}.get(self.model_type, hbr)
->>>>>>> a17942d4
 
     def transform_X(self, X):
         if self.model_type == "polynomial":
@@ -357,11 +329,7 @@
         X, y, batch_effects = expand_all(X, y, batch_effects)
         X = self.transform_X(X)
         modeler = self.get_modeler()
-<<<<<<< HEAD
         with modeler(X, y, batch_effects, self.configs) as m:
-=======
-        with modeler(X, y, batch_effects, self.batch_effects_size, self.configs) as m:
->>>>>>> a17942d4
             self.idata = pm.sample(
                 draws=self.configs["n_samples"],
                 tune=self.configs["n_tuning"],
@@ -375,7 +343,7 @@
     def predict(self, X, batch_effects, pred="single"):
         """Function to make predictions from the model"""
         X, batch_effects = expand_all(X, batch_effects)
-<<<<<<< HEAD
+
         samples = self.configs["n_samples"]
         y = np.zeros([X.shape[0], 1])
         X = self.transform_X(X)
@@ -386,21 +354,6 @@
             )
         pred_mean = self.idata.posterior_predictive["y_like"].mean(axis=(0, 1))
         pred_var = self.idata.posterior_predictive["y_like"].var(axis=(0, 1))
-=======
-
-        samples = self.configs["n_samples"]
-        y = np.zeros([X.shape[0], 1])
-
-        if pred == "single":
-            X = self.transform_X(X)
-            modeler = self.get_modeler()
-            with modeler(X, y, batch_effects, self.batch_effects_size, self.configs):
-                self.idata = pm.sample_posterior_predictive(
-                    trace=self.idata, progressbar=True
-                )
-            pred_mean = self.idata.posterior_predictive["y_like"].mean(axis=(0, 1))
-            pred_var = self.idata.posterior_predictive["y_like"].var(axis=(0, 1))
->>>>>>> a17942d4
 
         return pred_mean, pred_var
 
@@ -409,13 +362,7 @@
         X, y, batch_effects = expand_all(X, y, batch_effects)
         X = self.transform_X(X)
         modeler = self.get_modeler()
-<<<<<<< HEAD
         with modeler(X, y, batch_effects, self.configs, idata=self.idata) as m:
-=======
-        with modeler(
-            X, y, batch_effects, self.batch_effects_size, self.configs, idata=self.idata
-        ) as m:
->>>>>>> a17942d4
             self.idata = pm.sample(
                 self.configs["n_samples"],
                 tune=self.configs["n_tuning"],
@@ -430,20 +377,11 @@
     def predict_on_new_site(self, X, batch_effects):
         """Function to make predictions from the model"""
         X, batch_effects = expand_all(X, batch_effects)
-<<<<<<< HEAD
         samples = self.configs["n_samples"]
         y = np.zeros([X.shape[0], 1])
         X = self.transform_X(X)
         modeler = self.get_modeler()
         with modeler(X, y, batch_effects, self.configs, idata=self.idata):
-=======
-        y = np.zeros([X.shape[0], 1])
-        X = self.transform_X(X)
-        modeler = self.get_modeler()
-        with modeler(
-            X, y, batch_effects, self.batch_effects_size, self.configs, idata=self.idata
-        ):
->>>>>>> a17942d4
             self.idata = pm.sample_posterior_predictive(
                 self.idata, extend_inferencedata=True, progressbar=True
             )
@@ -462,10 +400,6 @@
         modeler = self.get_modeler()
         with modeler(X, y, batch_effects, self.configs):
             ppc = pm.sample_posterior_predictive(self.idata, progressbar=True)
-<<<<<<< HEAD
-=======
-
->>>>>>> a17942d4
         generated_samples = np.reshape(
             ppc.posterior_predictive["y_like"].squeeze().T, [X.shape[0] * samples, 1]
         )
@@ -479,51 +413,23 @@
 
     def sample_prior_predictive(self, X, batch_effects, samples, idata=None):
         """Function to sample from prior predictive distribution"""
-<<<<<<< HEAD
         X, batch_effects = expand_all(X, batch_effects)
         y = np.zeros([X.shape[0], 1])
         X = self.transform_X(X)
         modeler = self.get_modeler()
         with modeler(X, y, batch_effects, self.configs, idata):
             idata = pm.sample_prior_predictive(samples=samples)
-=======
-
-        if len(X.shape) == 1:
-            X = np.expand_dims(X, axis=1)
-        if len(batch_effects.shape) == 1:
-            batch_effects = np.expand_dims(batch_effects, axis=1)
-
-        self.batch_effects_num = batch_effects.shape[1]
-        self.batch_effects_size = []
-        for i in range(self.batch_effects_num):
-            self.batch_effects_size.append(len(np.unique(batch_effects[:, i])))
-
-        y = np.zeros([X.shape[0], 1])
-
-        # TODO remove this if statement
-        if self.model_type == "linear":
-            with hbr(X, y, batch_effects, self.batch_effects_size, self.configs, idata):
-                idata = pm.sample_prior_predictive(samples=samples)
->>>>>>> a17942d4
         return idata
 
     def get_model(self, X, y, batch_effects):
         X, y, batch_effects = expand_all(X, y, batch_effects)
         modeler = self.get_modeler()
         X = self.transform_X(X)
-<<<<<<< HEAD
         idata = self.idata if hasattr(self, 'idata') else None
         return modeler(X, y, batch_effects, self.configs, idata=idata)
 
     def create_dummy_inputs(self, covariate_ranges=[[0.1, 0.9, 0.01]]):
         #TODO this function needs to be able to compute the batch_effects_size somehow
-=======
-        return modeler(
-            X, y, batch_effects, self.batch_effects_size, self.configs, self.idata
-        )
-
-    def create_dummy_inputs(self, covariate_ranges=[[0.1, 0.9, 0.01]]):
->>>>>>> a17942d4
         arrays = []
         for i in range(len(covariate_ranges)):
             arrays.append(
@@ -541,12 +447,6 @@
         batch_effects = cartesian_product(arrays)
         batch_effects_dummy = np.repeat(batch_effects, X.shape[0], axis=0)
         return X_dummy, batch_effects_dummy
-
-<<<<<<< HEAD
-=======
-        return X_dummy, batch_effects_dummy
-
->>>>>>> a17942d4
 
 class Prior:
     """
@@ -794,12 +694,8 @@
 
     def get_samples(self, pb):
         with pb.model:
-            # TODO re-use the intc variable here
             intc = self.intercept_parameterization.get_samples(pb)
-<<<<<<< HEAD
             slope_samples = self.slope_parameterization.get_samples(pb)
-=======
->>>>>>> a17942d4
             if pb.configs[f"random_slope_{self.name}"]:
                 slope = pb.X * self.slope_parameterization.get_samples(pb)
                 slope = slope.sum(axis=-1)
