#!/usr/bin/env python3
# -*- coding: utf-8 -*-
"""
Created on Thu Jul 25 17:01:24 2019

@author: seykia
@author: augub
"""

from __future__ import print_function
from __future__ import division
from sys import exit

from itertools import product

import os
import warnings
import sys

import xarray
import arviz as az
import numpy as np
from scipy import special as spp
from ast import literal_eval as make_tuple

try:
    from pcntoolkit.dataio import fileio
    from pcntoolkit.normative_model.norm_base import NormBase
    from pcntoolkit.model.hbr import HBR
except ImportError:
    pass

    path = os.path.abspath(os.path.dirname(__file__))
    if path not in sys.path:
        sys.path.append(path)
    del path
    import dataio.fileio as fileio
    from model.hbr import HBR
    from norm_base import NormBase


class NormHBR(NormBase):

    """HBR multi-batch normative modelling class. By default, this function
    estimates a linear model with random intercept, random slope, and random
    homoscedastic noise.

    :param X: [N×P] array of clinical covariates
    :param y: [N×1] array of neuroimaging measures
    :param trbefile: the address to the batch effects file for the training set.
        the batch effect array should be a [N×M] array where M is the number of
        the type of batch effects. For example when the site and gender is modeled
        as batch effects M=2. Each column in the batch effect array contains the
        batch ID (starting from 0) for each sample. If not specified (default=None)
        then all samples assumed to be from the same batch (i.e., the batch effect
                                                            is not modelled).
    :param tsbefile: Similar to trbefile for the test set.
    :param model_type: Specifies the type of the model from 'linear', 'plynomial',
        and 'bspline' (defauls is 'linear').
    :param likelihood: specifies the type of likelihood among 'Normal' 'SHASHb','SHASHo',
        and 'SHASHo2' (defauls is normal).
    :param linear_mu: Boolean (default='True') to decide whether the mean (mu) is
        parametrized on a linear function (thus changes with covariates) or it is fixed.
    :param linear_sigma: Boolean (default='False') to decide whether the variance (sigma) is
        parametrized on a linear function (heteroscedastic noise) or it is fixed for
        each batch (homoscedastic noise).
    :param linear_epsilon: Boolean (default='False') to decide the parametrization
        of epsilon for the SHASH likelihood that controls its skewness.
        If True, epsilon is  parametrized on a linear function
        (thus changes with covariates) otherwise it is fixed for each batch.
    :param linear_delta: Boolean (default='False') to decide the parametrization
        of delta for the SHASH likelihood that controls its kurtosis.
        If True, delta is  parametrized on a linear function
        (thus changes with covariates) otherwise it is fixed for each batch.
    :param random_intercept_{parameter}: if parameters mu (default='True'),
        sigma (default='False'), epsilon (default='False'), and delta (default='False')
        are parametrized on a linear function, then this boolean decides
        whether the intercept can vary across batches.
    :param random_slope_{parameter}: if parameters mu (default='True'),
        sigma (default='False'), epsilon (default='False'), and delta (default='False')
        are parametrized on a linear function, then this boolean decides
        whether the slope can vary across batches.
    :param centered_intercept_{parameter}: if parameters mu (default='False'),
        sigma (default='False'), epsilon (default='False'), and delta (default='False')
        are parametrized on a linear function, then this boolean decides
        whether the parameters of intercept are estimated in a centered or
        non-centered manner (default). While centered estimation runs faster
        it may cause some problems for the sampler (the funnel of hell).
    :param centered_slope_{parameter}: if parameters mu (default='False'),
        sigma (default='False'), epsilon (default='False'), and delta (default='False')
        are parametrized on a linear function, then this boolean decides
        whether the parameters of slope are estimated in a centered or
        non-centered manner (default). While centered estimation runs faster
        it may cause some problems for the sampler (the funnel of hell).
    :param sampler: specifies the type of PyMC sampler (Defauls is 'NUTS').
    :param n_samples: The number of samples to draw (Default is '1000'). Please
        note that this parameter must be specified in a string fromat ('1000' and
                                                                       not 1000).
    :param n_tuning: String that specifies the number of iterations to adjust
        the samplers's step sizes, scalings or similar (defauls is '500').
    :param n_chains: String that specifies the number of chains to sample. Defauls
        is '1' for faster estimation, but note that sampling independent chains
        is important for some convergence checks.
    :param cores: String that specifies the number of chains to run in parallel.
        (defauls is '1').
    :param init: Initialization method to use for auto-assigned NUTS samplers. The
        defauls is 'jitter+adapt_diag' that starts with a identity mass matrix
        and then adapt a diagonal based on the variance of the tuning samples
        while adding a uniform jitter in [-1, 1] to the starting point in each chain.
    :param target_accept: String that of a float in [0, 1] that regulates the
        step size such that we approximate this acceptance rate. The defauls is '0.8'
        but higher values like 0.9 or 0.95 often work better for problematic posteriors.
    :param order: String that defines the order of bspline or polynomial model.
        The defauls is '3'.
    :param nknots: String that defines the numbers of knots for the bspline model.
        The defauls is '5'. Higher values increase the model complexity with negative
        effect on the spped of estimations.
    :param nn_hidden_layers_num: String the specifies the number of hidden layers
        in neural network model. It can be either '1' or '2'. The default is set to '2'.
    :param nn_hidden_neuron_num: String that specifies the number of neurons in
        the hidden layers. The defauls is set to  '2'.

    Written by S.de Boer and S.M. Kia

    """

    def __init__(self, **kwargs):
        self.configs = dict()
        # inputs
        self.configs["trbefile"] = kwargs.get("trbefile", None)
        self.configs["tsbefile"] = kwargs.get("tsbefile", None)
        # Model settings
        self.configs["type"] = kwargs.get("model_type", "linear")
        self.configs["random_noise"] = kwargs.get(
            "random_noise", "True") == "True"
        self.configs["likelihood"] = kwargs.get("likelihood", "Normal")
        # sampler settings
        self.configs["n_samples"] = int(kwargs.get("n_samples", "1000"))
        self.configs["n_tuning"] = int(kwargs.get("n_tuning", "500"))
        self.configs["n_chains"] = int(kwargs.get("n_chains", "1"))
        self.configs["sampler"] = kwargs.get("sampler", "NUTS")
        self.configs["target_accept"] = float(
            kwargs.get("target_accept", "0.8"))
        self.configs["init"] = kwargs.get("init", "jitter+adapt_diag")
        self.configs["cores"] = int(kwargs.get("cores", "1"))
        self.configs["remove_datapoints_from_posterior"] = kwargs.get(
            "remove_datapoints_from_posterior", "True") == "True"
        # model transfer setting
        self.configs["freedom"] = int(kwargs.get("freedom", "1"))
        self.configs["transferred"] = False
        # deprecated settings
        self.configs["skewed_likelihood"] = (
            kwargs.get("skewed_likelihood", "False") == "True"
        )
        # misc
        self.configs["pred_type"] = kwargs.get("pred_type", "single")

        if self.configs["type"] == "bspline":
            self.configs["order"] = int(kwargs.get("order", "3"))
            self.configs["nknots"] = int(kwargs.get("nknots", "5"))
        elif self.configs["type"] == "polynomial":
            self.configs["order"] = int(kwargs.get("order", "3"))
        elif self.configs["type"] == "nn":
            self.configs["nn_hidden_neuron_num"] = int(
                kwargs.get("nn_hidden_neuron_num", "2")
            )
            self.configs["nn_hidden_layers_num"] = int(
                kwargs.get("nn_hidden_layers_num", "2")
            )
            if self.configs["nn_hidden_layers_num"] > 2:
                raise ValueError(
                    "Using "
                    + str(self.configs["nn_hidden_layers_num"])
                    + " layers was not implemented. The number of "
                    + " layers has to be less than 3."
                )
        elif self.configs["type"] == "linear":
            pass
        else:
            raise ValueError(
                "Unknown model type, please specify from 'linear', \
                             'polynomial', 'bspline', or 'nn'."
            )

        if self.configs["type"] in ["bspline", "polynomial", "linear"]:
            for p in ["mu", "sigma", "epsilon", "delta"]:
                self.configs[f"linear_{p}"] = (
                    kwargs.get(f"linear_{p}", "False") == "True"
                )

                # Deprecations (remove in later version)
                if f"{p}_linear" in kwargs.keys():
                    print(
                        f"The keyword '{p}_linear' is deprecated. It is now automatically replaced with 'linear_{p}'"
                    )
                    self.configs[f"linear_{p}"] = (
                        kwargs.get(f"{p}_linear", "False") == "True"
                    )
                # End Deprecations

                for c in ["centered", "random"]:
                    self.configs[f"{c}_{p}"] = kwargs.get(
                        f"{c}_{p}", "False") == "True"
                    for sp in ["slope", "intercept"]:
                        self.configs[f"{c}_{sp}_{p}"] = (
                            kwargs.get(f"{c}_{sp}_{p}", "False") == "True"
                        )

            # Deprecations (remove in later version)
            if self.configs["linear_sigma"]:
                if "random_noise" in kwargs.keys():
                    print(
                        "The keyword 'random_noise' is deprecated. It is now automatically replaced with 'random_intercept_sigma', because sigma is linear"
                    )
                    self.configs["random_intercept_sigma"] = (
                        kwargs.get("random_noise", "True") == "True"
                    )
            elif "random_noise" in kwargs.keys():
                print(
                    "The keyword 'random_noise' is deprecated. It is now automatically replaced with 'random_sigma', because sigma is fixed"
                )
                self.configs["random_sigma"] = (
                    kwargs.get("random_noise", "True") == "True"
                )
            if "random_slope" in kwargs.keys():
                print(
                    "The keyword 'random_slope' is deprecated. It is now automatically replaced with 'random_intercept_mu'"
                )
                self.configs["random_slope_mu"] = (
                    kwargs.get("random_slope", "True") == "True"
                )
            # End Deprecations

        # Default parameters
        self.configs["linear_mu"] = kwargs.get("linear_mu", "True") == "True"
        self.configs["random_mu"] = kwargs.get("random_mu", "True") == "True"
        self.configs["random_intercept_mu"] = (
            kwargs.get("random_intercept_mu", "True") == "True"
        )
        self.configs["random_slope_mu"] = (
            kwargs.get("random_slope_mu", "True") == "True"
        )
        self.configs["random_sigma"] = kwargs.get(
            "random_sigma", "True") == "True"
        self.configs["centered_sigma"] = kwargs.get(
            "centered_sigma", "True") == "True"
        # End default parameters

        self.hbr = HBR(self.configs)

    @property
    def n_params(self):
        return 1

    @property
    def neg_log_lik(self):
        return -1

    def estimate(self, X, y, **kwargs):
        """
        Sample from the posterior of the Hierarchical Bayesian Regression model.

        This function samples from the posterior distribution of the Hierarchical Bayesian Regression (HBR) model given the data matrix 'X' and target 'y'. 
        If 'trbefile' is provided in kwargs, it is used as batch effects for the training data. 
        Otherwise, the batch effects are initialized as zeros.

        :param X: Data matrix.
        :param y: Target values.
        :param kwargs: Keyword arguments which may include:
            - 'trbefile': File containing the batch effects for the training data. Optional.
        :return: The instance of the NormHBR object.
        """
        trbefile = kwargs.get("trbefile", None)
        if trbefile is not None:
            batch_effects_train = fileio.load(trbefile)
        else:
            print("Could not find batch-effects file! Initilizing all as zeros ...")
            batch_effects_train = np.zeros([X.shape[0], 1])

        self.batch_effects_maps = [
            {v: i for i, v in enumerate(np.unique(batch_effects_train[:, j]))}
            for j in range(batch_effects_train.shape[1])
        ]

        self.hbr.estimate(X, y, batch_effects_train)

        return self

    def predict(self, Xs, X=None, Y=None, **kwargs):
        """
        Predict the target values for the given test data.

        This function predicts the target values for the given test data 'Xs' using the Hierarchical Bayesian Regression (HBR) model. 
        If 'X' and 'Y' are provided, they are used to update the model before prediction. 
        If 'tsbefile' is provided in kwargs, it is used to as batch effects for the test data. 
        Otherwise, the batch effects are initialized as zeros.

        :param Xs: Test data matrix.
        :param X: Training data matrix. Optional.
        :param Y: Training target values. Optional.
        :param kwargs: Keyword arguments which may include:
            - 'tsbefile': File containing the batch effects for the test data. Optional.
        :return: A tuple containing the predicted target values and the marginal variances for the test data.
        :raises ValueError: If the model is a transferred model. In this case, use the predict_on_new_sites function.
        """
        tsbefile = kwargs.get("tsbefile", None)
        if tsbefile is not None:
            batch_effects_test = fileio.load(tsbefile)
        else:
            print("Could not find batch-effects file! Initilizing all as zeros ...")
            batch_effects_test = np.zeros([Xs.shape[0], 1])

        pred_type = self.configs["pred_type"]

        if self.configs["transferred"] == False:
            yhat, s2 = self.hbr.predict(
                X=Xs,
                batch_effects=batch_effects_test,
                batch_effects_maps=self.batch_effects_maps,
                pred=pred_type,
                **kwargs,
            )
        else:
            raise ValueError(
                "This is a transferred model. Please use predict_on_new_sites function."
            )

        return yhat.squeeze(), s2.squeeze()

    def estimate_on_new_sites(self, X, y, batch_effects):
        """
        Samples from the posterior of the Hierarchical Bayesian Regression model.

        This function samples from the posterior of the Hierarchical Bayesian Regression (HBR) model given the data matrix 'X' and target 'y'. The posterior samples from the previous iteration are used to construct the priors for this one.  
        If 'trbefile' is provided in kwargs, it is used as batch effects for the training data. 
        Otherwise, the batch effects are initialized as zeros.

        :param X: Data matrix.
        :param y: Target values.
        :param kwargs: Keyword arguments which may include:
            - 'trbefile': File containing the batch effects for the training data. Optional.
        :return: The instance of the NormHBR object.
        """
        self.hbr.estimate_on_new_site(X, y, batch_effects)
        self.configs["transferred"] = True
        return self

    def predict_on_new_sites(self, X, batch_effects):
        """
        Predict the target values for the given test data on new sites.

        This function predicts the target values for the given test data 'X' on new sites using the Hierarchical Bayesian Regression (HBR) model. 
        The batch effects for the new sites must be provided.

        :param X: Test data matrix for the new sites.
        :param batch_effects: Batch effects for the new sites.
        :return: A tuple containing the predicted target values and the marginal variances for the test data on the new sites.
        """
        yhat, s2 = self.hbr.predict_on_new_site(X, batch_effects)
        return yhat, s2

    def extend(
        self,
        X,
        y,
        batch_effects,
        X_dummy_ranges=[[0.1, 0.9, 0.01]],
        merge_batch_dim=0,
        samples=10,
        informative_prior=False,
    ):
        """
        Extend the Hierarchical Bayesian Regression model using data sampled from the posterior predictive distribution.

        This function extends the Hierarchical Bayesian Regression (HBR) model, given the data matrix 'X' and target 'y'. 
        It also generates data from the posterior predictive distribution and merges it with the new data before estimation. 
        If 'informative_prior' is True, it uses the adapt method for estimation. Otherwise, it uses the estimate method.

        :param X: Data matrix for the new sites.
        :param y: Target values for the new sites.
        :param batch_effects: Batch effects for the new sites.
        :param X_dummy_ranges: Ranges for generating the dummy data. Default is [[0.1, 0.9, 0.01]].
        :param merge_batch_dim: Dimension for merging the batch effects. Default is 0.
        :param samples: Number of samples to generate for the dummy data. Default is 10.
        :param informative_prior: Whether to use the adapt method for estimation. Default is False.
        :return: The instance of the NormHBR object.
        """
        X_dummy, batch_effects_dummy = self.hbr.create_dummy_inputs(
            X_dummy_ranges)

        X_dummy, batch_effects_dummy, Y_dummy = self.hbr.generate(
            X_dummy, batch_effects_dummy, samples
        )

        batch_effects[:, merge_batch_dim] = (
            batch_effects[:, merge_batch_dim]
            + np.max(batch_effects_dummy[:, merge_batch_dim])
            + 1
        )

        if informative_prior:
            self.hbr.adapt(
                np.concatenate((X_dummy, X)),
                np.concatenate((Y_dummy, y)),
                np.concatenate((batch_effects_dummy, batch_effects)),
            )
        else:
            self.hbr.estimate(
                np.concatenate((X_dummy, X)),
                np.concatenate((Y_dummy, y)),
                np.concatenate((batch_effects_dummy, batch_effects)),
            )

        return self

    def tune(
        self,
        X,
        y,
        batch_effects,
        X_dummy_ranges=[[0.1, 0.9, 0.01]],
        merge_batch_dim=0,
        samples=10,
        informative_prior=False,
    ):
<<<<<<< HEAD

        # TODO need to check if this is correct

=======
        """
        This function tunes the Hierarchical Bayesian Regression model using data sampled from the posterior predictive distribution. Its behavior is not tested, and it is unclear if the desired behavior is achieved.
        """
        
        #TODO need to check if this is correct

        print("The 'tune' function is being called, but it is currently in development and its behavior is not tested. It is unclear if the desired behavior is achieved. Any output following this should be treated as unreliable.")
        
>>>>>>> 36205136
        tune_ids = list(np.unique(batch_effects[:, merge_batch_dim]))

        X_dummy, batch_effects_dummy = self.hbr.create_dummy_inputs(
            X_dummy_ranges)

        for idx in tune_ids:
            X_dummy = X_dummy[batch_effects_dummy[:,
                                                  merge_batch_dim] != idx, :]
            batch_effects_dummy = batch_effects_dummy[
                batch_effects_dummy[:, merge_batch_dim] != idx, :
            ]

        X_dummy, batch_effects_dummy, Y_dummy = self.hbr.generate(
            X_dummy, batch_effects_dummy, samples
        )

        if informative_prior:
            self.hbr.adapt(
                np.concatenate((X_dummy, X)),
                np.concatenate((Y_dummy, y)),
                np.concatenate((batch_effects_dummy, batch_effects)),
            )
        else:
            self.hbr.estimate(
                np.concatenate((X_dummy, X)),
                np.concatenate((Y_dummy, y)),
                np.concatenate((batch_effects_dummy, batch_effects)),
            )

        return self

    def merge(
        self, nm, X_dummy_ranges=[[0.1, 0.9, 0.01]], merge_batch_dim=0, samples=10
    ):
        """
        Samples from the posterior predictive distribitions of two models, merges them, and estimates a model on the merged data.

        This function samples from the posterior predictive distribitions of two models, merges them, and estimates a model on the merged data.

        :param nm: The other NormHBR object.
        :param X_dummy_ranges: Ranges for generating the dummy data. Default is [[0.1, 0.9, 0.01]].
        :param merge_batch_dim: Dimension for merging the batch effects. Default is 0.
        :param samples: Number of samples to generate for the dummy data. Default is 10.
        """

        X_dummy1, batch_effects_dummy1 = self.hbr.create_dummy_inputs(
            X_dummy_ranges)
        X_dummy2, batch_effects_dummy2 = nm.hbr.create_dummy_inputs(
            X_dummy_ranges)

        X_dummy1, batch_effects_dummy1, Y_dummy1 = self.hbr.generate(
            X_dummy1, batch_effects_dummy1, samples
        )
        X_dummy2, batch_effects_dummy2, Y_dummy2 = nm.hbr.generate(
            X_dummy2, batch_effects_dummy2, samples
        )

        batch_effects_dummy2[:, merge_batch_dim] = (
            batch_effects_dummy2[:, merge_batch_dim]
            + np.max(batch_effects_dummy1[:, merge_batch_dim])
            + 1
        )

        self.hbr.estimate(
            np.concatenate((X_dummy1, X_dummy2)),
            np.concatenate((Y_dummy1, Y_dummy2)),
            np.concatenate((batch_effects_dummy1, batch_effects_dummy2)),
        )

        return self

    def generate(self, X, batch_effects, samples=10):
        X, batch_effects, generated_samples = self.hbr.generate(
            X, batch_effects, samples
        )
        return X, batch_effects, generated_samples

    def get_mcmc_quantiles(self, X, batch_effects=None, z_scores=None):
        """
        Computes quantiles of an estimated normative model.

        Args:
            X ([N*p]ndarray): covariates for which the quantiles are computed (must be scaled if scaler is set)
            batch_effects (ndarray): the batch effects corresponding to X
            z_scores (ndarray): Use this to determine which quantiles will be computed. The resulting quantiles will have the z-scores given in this list. 
        """
        # Set batch effects to zero if none are provided
        if batch_effects is None:
            batch_effects = batch_effects_test = np.zeros([X.shape[0], 1])

        # Set the z_scores for which the quantiles are computed
        if z_scores is None:
            z_scores = np.arange(-3, 4)
        likelihood = self.configs['likelihood']

       # Determine the variables to predict
        if self.configs["likelihood"] == "Normal":
            var_names = ["mu_samples", "sigma_samples", "sigma_plus_samples"]
        elif self.configs["likelihood"].startswith("SHASH"):
            var_names = [
                "mu_samples",
                "sigma_samples",
                "sigma_plus_samples",
                "epsilon_samples",
                "delta_samples",
                "delta_plus_samples",
            ]
        else:
            exit("Unknown likelihood: " + self.configs["likelihood"])

        # Delete the posterior predictive if it already exists
        if 'posterior_predictive' in self.hbr.idata.groups():
            del self.hbr.idata.posterior_predictive

        # Do a forward to get the posterior predictive in the idata
        self.hbr.predict(
            X=X,
            batch_effects=batch_effects,
            batch_effects_maps=self.batch_effects_maps,
            pred="single",
            var_names=var_names+["y_like"],
        )

        # Extract the relevant samples from the idata
        post_pred = az.extract(
            self.hbr.idata, "posterior_predictive", var_names=var_names
        )

        # Remove superfluous var_nammes
        var_names.remove('sigma_samples')
        if 'delta_samples' in var_names:
            var_names.remove('delta_samples')

        # Separate the samples into a list so that they can be unpacked
        array_of_vars = list(map(lambda x: post_pred[x], var_names))

        # Create an array to hold the quantiles
        len_synth_data, n_mcmc_samples = post_pred["mu_samples"].shape
        quantiles = np.zeros(
            (z_scores.shape[0], len_synth_data, n_mcmc_samples))

        # Compute the quantile iteratively for each z-score
        for i, j in enumerate(z_scores):
            zs = np.full((len_synth_data, n_mcmc_samples), j, dtype=float)
            quantiles[i] = xarray.apply_ufunc(
                quantile,
                *array_of_vars,
                kwargs={"zs": zs, "likelihood":  self.configs['likelihood']},
            )
        return quantiles.mean(axis=-1)

    def get_mcmc_zscores(self, X, y, **kwargs):
        """
        Computes zscores of data given an estimated model

        Args:
            X ([N*p]ndarray): covariates
            y ([N*1]ndarray): response variables
        """

        print(self.configs['likelihood'])

        tsbefile = kwargs.get("tsbefile", None)
        if tsbefile is not None:
            batch_effects_test = fileio.load(tsbefile)
        else:         # Set batch effects to zero if none are provided
            print("Could not find batch-effects file! Initializing all as zeros ...")
            batch_effects_test = np.zeros([X.shape[0], 1])

        # Determine the variables to predict
        if self.configs["likelihood"] == "Normal":
            var_names = ["mu_samples", "sigma_samples", "sigma_plus_samples"]
        elif self.configs["likelihood"].startswith("SHASH"):
            var_names = [
                "mu_samples",
                "sigma_samples",
                "sigma_plus_samples",
                "epsilon_samples",
                "delta_samples",
                "delta_plus_samples",
            ]
        else:
            exit("Unknown likelihood: " + self.configs["likelihood"])

        # Delete the posterior predictive if it already exists
        if 'posterior_predictive' in self.hbr.idata.groups():
            del self.hbr.idata.posterior_predictive

        # Do a forward to get the posterior predictive in the idata
        self.hbr.predict(
            X=X,
            batch_effects=batch_effects_test,
            batch_effects_maps=self.batch_effects_maps,
            pred="single",
            var_names=var_names+["y_like"],
        )

        # Extract the relevant samples from the idata
        post_pred = az.extract(
            self.hbr.idata, "posterior_predictive", var_names=var_names
        )

        # Remove superfluous var_names
        var_names.remove('sigma_samples')
        if 'delta_samples' in var_names:
            var_names.remove('delta_samples')

        # Separate the samples into a list so that they can be unpacked
        array_of_vars = list(map(lambda x: post_pred[x], var_names))

        # Create an array to hold the quantiles
        len_data, n_mcmc_samples = post_pred["mu_samples"].shape

        # Compute the quantile iteratively for each z-score
        z_scores = xarray.apply_ufunc(
            z_score,
            *array_of_vars,
            kwargs={"y": y, "likelihood": self.configs['likelihood']},
        )
        return z_scores.mean(axis=-1).values


def S_inv(x, e, d):
    return np.sinh((np.arcsinh(x) + e) / d)


def K(p, x):
    """
    Computes the values of spp.kv(p,x) for only the unique values of p
    """

    ps, idxs = np.unique(p, return_inverse=True)
    return spp.kv(ps, x)[idxs].reshape(p.shape)


def P(q):
    """
    The P function as given in Jones et al.
    :param q:
    :return:
    """
    frac = np.exp(1 / 4) / np.sqrt(8 * np.pi)
    K1 = K((q + 1) / 2, 1 / 4)
    K2 = K((q - 1) / 2, 1 / 4)
    a = (K1 + K2) * frac
    return a


def m(epsilon, delta, r):
    """
    The r'th uncentered moment. Given by Jones et al.
    """
    frac1 = 1 / np.power(2, r)
    acc = 0
    for i in range(r + 1):
        combs = spp.comb(r, i)
        flip = np.power(-1, i)
        ex = np.exp((r - 2 * i) * epsilon / delta)
        p = P((r - 2 * i) / delta)
        acc += combs * flip * ex * p
    return frac1 * acc


def quantile(mu, sigma, epsilon=None, delta=None, zs=0, likelihood="Normal"):
    """Get the zs'th quantiles given likelihood parameters"""
    if likelihood.startswith('SHASH'):
        if likelihood == "SHASHo":
            quantiles = S_inv(zs, epsilon, delta)*sigma + mu
        elif likelihood == "SHASHo2":
            sigma_d = sigma/delta
            quantiles = S_inv(zs, epsilon, delta)*sigma_d + mu
        elif likelihood == "SHASHb":
            true_mu = m(epsilon, delta, 1)
            true_sigma = np.sqrt((m(epsilon, delta, 2) - true_mu ** 2))
            SHASH_c = ((S_inv(zs, epsilon, delta)-true_mu)/true_sigma)
            quantiles = SHASH_c * sigma + mu
    elif likelihood == 'Normal':
        quantiles = zs*sigma + mu
    else:
        exit("Unsupported likelihood")
    return quantiles


def z_score(mu, sigma, epsilon=None, delta=None, y=None, likelihood="Normal"):
    """Get the z-scores of Y, given likelihood parameters"""
    if likelihood.startswith('SHASH'):
        if likelihood == "SHASHo":
            SHASH = (y-mu)/sigma
            Z = np.sinh(np.arcsinh(SHASH)*delta - epsilon)
        elif likelihood == "SHASHo2":
            sigma_d = sigma/delta
            SHASH = (y-mu)/sigma_d
            Z = np.sinh(np.arcsinh(SHASH)*delta - epsilon)
        elif likelihood == "SHASHb":
            true_mu = m(epsilon, delta, 1)
            true_sigma = np.sqrt((m(epsilon, delta, 2) - true_mu ** 2))
            SHASH_c = ((y-mu)/sigma)
            SHASH = SHASH_c * true_sigma + true_mu
            Z = np.sinh(np.arcsinh(SHASH) * delta - epsilon)
    elif likelihood == 'Normal':
        Z = (y-mu)/sigma
    else:
        exit("Unsupported likelihood")
    return Z<|MERGE_RESOLUTION|>--- conflicted
+++ resolved
@@ -423,11 +423,6 @@
         samples=10,
         informative_prior=False,
     ):
-<<<<<<< HEAD
-
-        # TODO need to check if this is correct
-
-=======
         """
         This function tunes the Hierarchical Bayesian Regression model using data sampled from the posterior predictive distribution. Its behavior is not tested, and it is unclear if the desired behavior is achieved.
         """
@@ -436,7 +431,6 @@
 
         print("The 'tune' function is being called, but it is currently in development and its behavior is not tested. It is unclear if the desired behavior is achieved. Any output following this should be treated as unreliable.")
         
->>>>>>> 36205136
         tune_ids = list(np.unique(batch_effects[:, merge_batch_dim]))
 
         X_dummy, batch_effects_dummy = self.hbr.create_dummy_inputs(
