--- conflicted
+++ resolved
@@ -29,6 +29,8 @@
         super().__init__(name, reg_conf, is_fitted, is_from_dict)
         self.idata: az.InferenceData = None
         self.pymc_model = None
+
+        # Make a new model if needed
 
     def fit(self, hbrdata: HBRData, make_new_model: bool = True):
         # Make a new model if needed
@@ -118,11 +120,7 @@
         return new_hbr_model
 
     def centiles(
-<<<<<<< HEAD
         self, hbrdata: HBRData, cdf: list[float], resample=True
-=======
-        self, hbrdata: HBRData, cummulative_densities: list[float], resample=True
->>>>>>> c761b971
     ) -> xr.DataArray:
         var_names = self.get_var_names()
 
