from setuptools import setup, find_packages

setup(name='nispat',
      version='0.13',
      description='Spatial methods for neuroimaging data',
      url='http://github.com/amarquand/nispat',
      author='Andre Marquand',
      author_email='a.f.marquand@fcdonders.ru.nl',
      license='GNU GPLv3',
      packages=find_packages(),
      install_requires=[
          'argparse',
          'nibabel',
          'six',
          'sklearn', 
          'bspline',
          'matplotlib',
          'pandas>=0.25.3',
          'torch>=1.1.0', 
          'pymc3>=3.7', 
<<<<<<< HEAD
          'Theano>=1.0.4'              
=======
          'Theano==1.0.4'           
>>>>>>> e3347ea4
      ],
      zip_safe=False)<|MERGE_RESOLUTION|>--- conflicted
+++ resolved
@@ -18,10 +18,6 @@
           'pandas>=0.25.3',
           'torch>=1.1.0', 
           'pymc3>=3.7', 
-<<<<<<< HEAD
-          'Theano>=1.0.4'              
-=======
           'Theano==1.0.4'           
->>>>>>> e3347ea4
       ],
       zip_safe=False)