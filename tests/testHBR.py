#!/usr/bin/env python
# -*- coding: utf-8 -*-

# %%
"""
Created on Mon Jul 29 13:26:35 2019

@author: seykia

This script tests HBR models with default configs on toy data.

"""
# %%
import os
import numpy as np
from pcntoolkit.normative_model.norm_utils import norm_init
from pcntoolkit.util.utils import simulate_data
import matplotlib.pyplot as plt
from pcntoolkit.normative import estimate
from warnings import filterwarnings
filterwarnings('ignore')


########################### Experiment Settings ###############################


<<<<<<< HEAD
random_state = 29

=======
random_state = 40
>>>>>>> 8ee64a2a
working_dir = '/Users/stijndeboer/temp/'  # Specify a working directory to save data and results.

simulation_method = 'non-linear'
n_features = 1      # The number of input features of X
n_grps = 10     # Number of batches in data
n_samples = 500     # Number of samples in each group (use a list for different
# sample numbers across different batches)

model_type = 'bspline'  # modelto try 'linear, ''polynomial', 'bspline'


############################## Data Simulation ################################


X_train, Y_train, grp_id_train, X_test, Y_test, grp_id_test, coef = \
    simulate_data(simulation_method, n_samples, n_features, n_grps,
                  working_dir=working_dir, plot=True, noise='heteroscedastic_nongaussian',
                  random_state=random_state)

################################# Fittig and Predicting ###############################

<<<<<<< HEAD
nm = norm_init(X_train, Y_train, alg='hbr', model_type=model_type, likelihood='SHASHb', 
               linear_sigma='True', random_slope_mu='True', linear_epsilon='True', linear_delta='True', nuts_sampler='nutpie')
=======
nm = norm_init(X_train, Y_train, alg='hbr', model_type=model_type, likelihood='SHASHb',
               linear_sigma='True', random_intercept_mu='True', random_slope_mu='True', linear_epsilon='False', linear_delta='False', nuts_sampler='nutpie')
>>>>>>> 8ee64a2a

nm.estimate(X_train, Y_train, trbefile=working_dir+'trbefile.pkl')
yhat, ys2 = nm.predict(X_test, tsbefile=working_dir+'tsbefile.pkl')


################################# Plotting Quantiles ###############################
for i in range(n_features):
    sorted_idx = X_test[:, i].argsort(axis=0).squeeze()
    temp_X = X_test[sorted_idx, i]
    temp_Y = Y_test[sorted_idx,]
    temp_be = grp_id_test[sorted_idx, :].squeeze()
    temp_yhat = yhat[sorted_idx,]
    temp_s2 = ys2[sorted_idx,]
    
    plt.figure()
    for j in range(n_grps):
        scat1 = plt.scatter(temp_X[temp_be == j,], temp_Y[temp_be == j,],
                            label='Group' + str(j))
        # Showing the quantiles
        resolution = 200
        synth_X = np.linspace(np.min(X_train), np.max(X_train), resolution)
        q = nm.get_mcmc_quantiles(
            synth_X, batch_effects=j*np.ones(resolution))
        col = scat1.get_facecolors()[0]
        plt.plot(synth_X, q.T,  linewidth=1, color=col, zorder=0)

    plt.title('Model %s, Feature %d' % (model_type, i))
    plt.legend()
    plt.show(block=False)
    plt.savefig(working_dir + 'quantiles_' + model_type + '_feature_' + str(i) + '.png')

    for j in range(n_grps):
        plt.figure()
        plt.scatter(temp_X[temp_be == j,], temp_Y[temp_be == j,])
        plt.plot(temp_X[temp_be == j,], temp_yhat[temp_be == j,], color='red')
        plt.fill_between(temp_X[temp_be == j,].squeeze(),
                         (temp_yhat[temp_be == j,] - 2 * np.sqrt(temp_s2[temp_be == j,])).squeeze(),
                         (temp_yhat[temp_be == j,] + 2 * np.sqrt(temp_s2[temp_be == j,])).squeeze(),
                         color='red', alpha=0.2)
        plt.title('Model %s, Group %d, Feature %d' % (model_type, j, i))
        plt.show(block=False)
        plt.savefig(working_dir + 'pred_' + model_type + '_group_' + str(j) + '_feature_' + str(i) + '.png')


############################## Normative Modelling Test #######################

# covfile = working_dir + 'X_train.pkl'
# respfile = working_dir + 'Y_train.pkl'
# testcov = working_dir + 'X_test.pkl'
# testresp = working_dir + 'Y_test.pkl'
# trbefile = working_dir + 'trbefile.pkl'
# tsbefile = working_dir + 'tsbefile.pkl'

# os.chdir(working_dir)

# estimate(covfile, respfile, testcovfile_path=testcov, testrespfile_path=testresp, trbefile=trbefile,
#          tsbefile=tsbefile, alg='hbr', outputsuffix='_' + model_type,
#          inscaler='None', outscaler='None', model_type=model_type,
#          savemodel='True', saveoutput='True')


###############################################################################
# %%

for j in range(n_grps):
    # Showing the quantiles
    resolution = 200
    synth_X = np.linspace(np.min(X_train), np.max(X_train), resolution)
    q = nm.get_mcmc_quantiles(
        synth_X, batch_effects=j*np.ones(resolution))
    plt.figure()
    plt.scatter(temp_X[temp_be == j,], temp_Y[temp_be == j,])
    plt.plot(synth_X, q.T, color='black')
    plt.title('Model %s, Group %d, Feature %d' % (model_type, j, i))
    plt.show(block=False)
    plt.savefig(working_dir + 'pred_' + model_type + '_group_' + str(j) + '_feature_' + str(i) + '.png')
# %%<|MERGE_RESOLUTION|>--- conflicted
+++ resolved
@@ -24,15 +24,12 @@
 ########################### Experiment Settings ###############################
 
 
-<<<<<<< HEAD
-random_state = 29
-
-=======
 random_state = 40
->>>>>>> 8ee64a2a
 working_dir = '/Users/stijndeboer/temp/'  # Specify a working directory to save data and results.
 
-simulation_method = 'non-linear'
+working_dir = '/Users/stijndeboer/temp/'  # Specify a working directory to save data and results.
+
+simulation_method = 'linear'
 n_features = 1      # The number of input features of X
 n_grps = 10     # Number of batches in data
 n_samples = 500     # Number of samples in each group (use a list for different
@@ -51,13 +48,8 @@
 
 ################################# Fittig and Predicting ###############################
 
-<<<<<<< HEAD
 nm = norm_init(X_train, Y_train, alg='hbr', model_type=model_type, likelihood='SHASHb', 
                linear_sigma='True', random_slope_mu='True', linear_epsilon='True', linear_delta='True', nuts_sampler='nutpie')
-=======
-nm = norm_init(X_train, Y_train, alg='hbr', model_type=model_type, likelihood='SHASHb',
-               linear_sigma='True', random_intercept_mu='True', random_slope_mu='True', linear_epsilon='False', linear_delta='False', nuts_sampler='nutpie')
->>>>>>> 8ee64a2a
 
 nm.estimate(X_train, Y_train, trbefile=working_dir+'trbefile.pkl')
 yhat, ys2 = nm.predict(X_test, tsbefile=working_dir+'tsbefile.pkl')
