import os
import pandas as pd
import pcntoolkit as ptk
import pymc as pm
import numpy as np
import pickle
from matplotlib import pyplot as plt
import arviz as az
<<<<<<< HEAD
=======
from pcntoolkit.util.utils import scaler
>>>>>>> e75db627
processing_dir = "HBR_demo/"    # replace with a path to your working directory
if not os.path.isdir(processing_dir):
    os.makedirs(processing_dir)
os.chdir(processing_dir)
processing_dir = os.getcwd()


def main():
    fcon_tr = pd.read_csv('https://raw.githubusercontent.com/predictive-clinical-neuroscience/PCNtoolkit-demo/main/data/fcon1000_tr.csv')
    fcon_te = pd.read_csv('https://raw.githubusercontent.com/predictive-clinical-neuroscience/PCNtoolkit-demo/main/data/fcon1000_te.csv')

    idps = ['rh_MeanThickness_thickness']
    covs = ['age']
    batch_effects = ['sitenum','sex']

    X_train = fcon_tr[covs].to_numpy(dtype=float)
    Y_train = fcon_tr[idps].to_numpy(dtype=float)
    batch_effects_train = fcon_tr[batch_effects].to_numpy(dtype=int)

<<<<<<< HEAD
    # fcon_tr.loc[fcon_tr['sitenum'] == 21,'sitenum'] = 13
    # fcon_te.loc[fcon_te['sitenum'] == 21,'sitenum'] = 13

# 
    # configure batch effects for site and sex
    batch_effects_train = fcon_tr[['sitenum','sex']].to_numpy(dtype=int)

    # or only site
    # batch_effects_train = fcon_tr[['sitenum']].to_numpy(dtype=int)

    max_sitenum = 15
    tr_idxs = batch_effects_train[:,0] < max_sitenum
    X_train = X_train[tr_idxs]
    Y_train = Y_train[tr_idxs]
    batch_effects_train=batch_effects_train[tr_idxs]
=======

    X_test = fcon_te[covs].to_numpy(dtype=float)
    Y_test = fcon_te[idps].to_numpy(dtype=float)
    batch_effects_test = fcon_te[batch_effects].to_numpy(dtype=int)

    print(X_test.shape, Y_test.shape, batch_effects_test.shape)
>>>>>>> e75db627

    with open('X_train.pkl', 'wb') as file:
        pickle.dump(pd.DataFrame(X_train), file)
    with open('Y_train.pkl', 'wb') as file:
        pickle.dump(pd.DataFrame(Y_train), file) 
    with open('trbefile.pkl', 'wb') as file:
        pickle.dump(pd.DataFrame(batch_effects_train), file) 
<<<<<<< HEAD


    X_test = (fcon_te['age']/100).to_numpy(dtype=float)
    Y_test = fcon_te[idps].to_numpy(dtype=float)
    batch_effects_test = fcon_te[['sitenum','sex']].to_numpy(dtype=int)
    # batch_effects_test = fcon_te[['sitenum']].to_numpy(dtype=int)

    te_idxs = batch_effects_test[:,0] < max_sitenum
    X_test = X_test[te_idxs]
    Y_test = Y_test[te_idxs]
    batch_effects_test=batch_effects_test[te_idxs]
        
=======
>>>>>>> e75db627
    with open('X_test.pkl', 'wb') as file:
        pickle.dump(pd.DataFrame(X_test), file)
    with open('Y_test.pkl', 'wb') as file:
        pickle.dump(pd.DataFrame(Y_test), file) 
    with open('tsbefile.pkl', 'wb') as file:
        pickle.dump(pd.DataFrame(batch_effects_test), file) 

    # a simple function to quickly load pickle files    
    def ldpkl(filename: str): 
        with open(filename, 'rb') as f:
            return pickle.load(f)

    respfile = os.path.join(processing_dir, 'Y_train.pkl') 
    covfile = os.path.join(processing_dir, 'X_train.pkl') 

    testrespfile_path = os.path.join(processing_dir, 'Y_test.pkl')
    testcovfile_path = os.path.join(processing_dir, 'X_test.pkl') 

    trbefile = os.path.join(processing_dir, 'trbefile.pkl')
    tsbefile = os.path.join(processing_dir, 'tsbefile.pkl')

    output_path = os.path.join(processing_dir, 'Models/')    
    log_dir = os.path.join(processing_dir, 'log/')           
    if not os.path.isdir(output_path):
        os.mkdir(output_path)
    if not os.path.isdir(log_dir):
        os.mkdir(log_dir)

<<<<<<< HEAD
    outputsuffix = '_estimate'      # a string to name the output files, of use only to you, so adapt it for your needs.`
    nm = ptk.normative.fit(covfile=covfile, 
                       respfile=respfile,
                       trbefile=trbefile, 
                       alg='hbr', 
                       likelihood='SHASHb',
                       linear_mu='True',
                       random_intercept_mu='True',
                       centered_intercept_mu='True',
                       random_slope_mu='False',
                       random_sigma='True',
                       log_path=log_dir, 
                       binary='True',
                       n_samples=1000,
                       n_tuning=1000,
                       n_chains=4,
                       cores=4,
                       target_accept=0.99,
                       init='jitter+adapt_diag',
                       inscaler='standardize',
                       outscaler='standardize',
                       output_path=output_path, 
                       outputsuffix=outputsuffix, 
                       savemodel=True)
    az.plot_trace(nm.hbr.trace)
    plt.show()
=======

    outputsuffix = '_estimate' 
    nm = ptk.normative.estimate(covfile=covfile, 
                    respfile=respfile,
                    trbefile=trbefile,
                    testcov=testcovfile_path,
                    testresp=testrespfile_path,
                    tsbefile=tsbefile,
                    alg='hbr', 
                    likelihood='SHASHb',
                    # model_type='bspline',
                    linear_mu='True',
                    random_intercept_mu = 'True',
                    centered_intercept_mu='True',
                    random_slope_mu='False',
                    centered_slope_mu='False',
                    random_sigma='True',
                    random_intercept_sigma = 'True',
                    centered_intercept_sigma='False',
                    random_slope_sigma='True',
                    centered_slope_sigma='True',
                    log_path=log_dir, 
                    binary='True',
                    n_samples=17,
                    n_tuning=13,
                    n_chains=1,
                    cores=1,
                    target_accept=0.99,
                    init='adapt_diag',
                    inscaler='standardize',
                    outscaler='standardize',
                    output_path=output_path, 
                    outputsuffix=outputsuffix, 
                    savemodel=True)
>>>>>>> e75db627
    
if __name__=="__main__":
    main()<|MERGE_RESOLUTION|>--- conflicted
+++ resolved
@@ -6,10 +6,6 @@
 import pickle
 from matplotlib import pyplot as plt
 import arviz as az
-<<<<<<< HEAD
-=======
-from pcntoolkit.util.utils import scaler
->>>>>>> e75db627
 processing_dir = "HBR_demo/"    # replace with a path to your working directory
 if not os.path.isdir(processing_dir):
     os.makedirs(processing_dir)
@@ -29,30 +25,12 @@
     Y_train = fcon_tr[idps].to_numpy(dtype=float)
     batch_effects_train = fcon_tr[batch_effects].to_numpy(dtype=int)
 
-<<<<<<< HEAD
-    # fcon_tr.loc[fcon_tr['sitenum'] == 21,'sitenum'] = 13
-    # fcon_te.loc[fcon_te['sitenum'] == 21,'sitenum'] = 13
-
-# 
-    # configure batch effects for site and sex
-    batch_effects_train = fcon_tr[['sitenum','sex']].to_numpy(dtype=int)
-
-    # or only site
-    # batch_effects_train = fcon_tr[['sitenum']].to_numpy(dtype=int)
-
-    max_sitenum = 15
-    tr_idxs = batch_effects_train[:,0] < max_sitenum
-    X_train = X_train[tr_idxs]
-    Y_train = Y_train[tr_idxs]
-    batch_effects_train=batch_effects_train[tr_idxs]
-=======
 
     X_test = fcon_te[covs].to_numpy(dtype=float)
     Y_test = fcon_te[idps].to_numpy(dtype=float)
     batch_effects_test = fcon_te[batch_effects].to_numpy(dtype=int)
 
     print(X_test.shape, Y_test.shape, batch_effects_test.shape)
->>>>>>> e75db627
 
     with open('X_train.pkl', 'wb') as file:
         pickle.dump(pd.DataFrame(X_train), file)
@@ -60,21 +38,6 @@
         pickle.dump(pd.DataFrame(Y_train), file) 
     with open('trbefile.pkl', 'wb') as file:
         pickle.dump(pd.DataFrame(batch_effects_train), file) 
-<<<<<<< HEAD
-
-
-    X_test = (fcon_te['age']/100).to_numpy(dtype=float)
-    Y_test = fcon_te[idps].to_numpy(dtype=float)
-    batch_effects_test = fcon_te[['sitenum','sex']].to_numpy(dtype=int)
-    # batch_effects_test = fcon_te[['sitenum']].to_numpy(dtype=int)
-
-    te_idxs = batch_effects_test[:,0] < max_sitenum
-    X_test = X_test[te_idxs]
-    Y_test = Y_test[te_idxs]
-    batch_effects_test=batch_effects_test[te_idxs]
-        
-=======
->>>>>>> e75db627
     with open('X_test.pkl', 'wb') as file:
         pickle.dump(pd.DataFrame(X_test), file)
     with open('Y_test.pkl', 'wb') as file:
@@ -103,34 +66,6 @@
     if not os.path.isdir(log_dir):
         os.mkdir(log_dir)
 
-<<<<<<< HEAD
-    outputsuffix = '_estimate'      # a string to name the output files, of use only to you, so adapt it for your needs.`
-    nm = ptk.normative.fit(covfile=covfile, 
-                       respfile=respfile,
-                       trbefile=trbefile, 
-                       alg='hbr', 
-                       likelihood='SHASHb',
-                       linear_mu='True',
-                       random_intercept_mu='True',
-                       centered_intercept_mu='True',
-                       random_slope_mu='False',
-                       random_sigma='True',
-                       log_path=log_dir, 
-                       binary='True',
-                       n_samples=1000,
-                       n_tuning=1000,
-                       n_chains=4,
-                       cores=4,
-                       target_accept=0.99,
-                       init='jitter+adapt_diag',
-                       inscaler='standardize',
-                       outscaler='standardize',
-                       output_path=output_path, 
-                       outputsuffix=outputsuffix, 
-                       savemodel=True)
-    az.plot_trace(nm.hbr.trace)
-    plt.show()
-=======
 
     outputsuffix = '_estimate' 
     nm = ptk.normative.estimate(covfile=covfile, 
@@ -165,7 +100,6 @@
                     output_path=output_path, 
                     outputsuffix=outputsuffix, 
                     savemodel=True)
->>>>>>> e75db627
     
 if __name__=="__main__":
     main()